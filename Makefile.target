# -*- Mode: makefile -*-

GENERATED_HEADERS = config-target.h
CONFIG_NO_PCI = $(if $(subst n,,$(CONFIG_PCI)),n,y)
CONFIG_NO_KVM = $(if $(subst n,,$(CONFIG_KVM)),n,y)
CONFIG_NO_XEN = $(if $(subst n,,$(CONFIG_XEN)),n,y)

include ../config-host.mak
include config-devices.mak
include config-target.mak
include $(SRC_PATH)/rules.mak
ifneq ($(HWDIR),)
include $(HWDIR)/config.mak
endif

TARGET_PATH=$(SRC_PATH)/target-$(TARGET_BASE_ARCH)
$(call set-vpath, $(SRC_PATH):$(TARGET_PATH):$(SRC_PATH)/hw)
ifdef CONFIG_LINUX
QEMU_CFLAGS += -I../linux-headers
endif
QEMU_CFLAGS += -I.. -I$(TARGET_PATH) -DNEED_CPU_H

include $(SRC_PATH)/Makefile.objs

ifdef CONFIG_USER_ONLY
# user emulator name
QEMU_PROG=qemu-$(TARGET_ARCH2)
else
# system emulator name
QEMU_PROG=qemu-system-$(TARGET_ARCH2)$(EXESUF)
endif

PROGS=$(QEMU_PROG)
STPFILES=

ifndef CONFIG_HAIKU
LIBS+=-lm
endif

config-target.h: config-target.h-timestamp
config-target.h-timestamp: config-target.mak

ifdef CONFIG_TRACE_SYSTEMTAP
stap: $(QEMU_PROG).stp

ifdef CONFIG_USER_ONLY
TARGET_TYPE=user
else
TARGET_TYPE=system
endif

$(QEMU_PROG).stp:
	$(call quiet-command,sh $(SRC_PATH)/scripts/tracetool \
		--$(TRACE_BACKEND) \
		--binary $(bindir)/$(QEMU_PROG) \
		--target-arch $(TARGET_ARCH) \
		--target-type $(TARGET_TYPE) \
		--stap < $(SRC_PATH)/trace-events > $(QEMU_PROG).stp,"  GEN   $(QEMU_PROG).stp")
else
stap:
endif

ifdef CONFIG_SIMPLE_TRACE_COMPRESSION
ifdef CONFIG_USER_ONLY
LIBS+=-lz
endif
endif

all: $(PROGS) stap

# Dummy command so that make thinks it has done something
	@true

#########################################################
# cpu emulator library
libobj-y = exec.o translate-all.o cpu-exec.o translate.o
libobj-y += tcg/tcg.o tcg/optimize.o
libobj-$(CONFIG_TCG_INTERPRETER) += tci.o
libobj-y += fpu/softfloat.o
libobj-y += op_helper.o helper.o
ifeq ($(TARGET_BASE_ARCH), i386)
libobj-y += cpuid.o
endif
libobj-$(TARGET_SPARC64) += vis_helper.o
libobj-$(CONFIG_NEED_MMU) += mmu.o
libobj-$(TARGET_ARM) += neon_helper.o iwmmxt_helper.o
ifeq ($(TARGET_BASE_ARCH), sparc)
libobj-y += fop_helper.o cc_helper.o win_helper.o mmu_helper.o ldst_helper.o
libobj-y += cpu_init.o
endif
libobj-$(TARGET_SPARC) += int32_helper.o
libobj-$(TARGET_SPARC64) += int64_helper.o

libobj-y += disas.o
libobj-$(CONFIG_TCI_DIS) += tci-dis.o

tci-dis.o: QEMU_CFLAGS += -I$(SRC_PATH)/tcg -I$(SRC_PATH)/tcg/tci

$(libobj-y): $(GENERATED_HEADERS)

# libqemu

translate.o: translate.c cpu.h

translate-all.o: translate-all.c cpu.h

tcg/tcg.o: cpu.h

# HELPER_CFLAGS is used for all the code compiled with static register
# variables
op_helper.o ldst_helper.o user-exec.o: QEMU_CFLAGS += $(HELPER_CFLAGS)

# Note: this is a workaround. The real fix is to avoid compiling
# cpu_signal_handler() in user-exec.c.
signal.o: QEMU_CFLAGS += $(HELPER_CFLAGS)

#########################################################
# Linux user emulator target

ifdef CONFIG_LINUX_USER

$(call set-vpath, $(SRC_PATH)/linux-user:$(SRC_PATH)/linux-user/$(TARGET_ABI_DIR))

QEMU_CFLAGS+=-I$(SRC_PATH)/linux-user/$(TARGET_ABI_DIR) -I$(SRC_PATH)/linux-user
obj-y = main.o syscall.o strace.o mmap.o signal.o thunk.o \
      elfload.o linuxload.o uaccess.o gdbstub.o cpu-uname.o \
      user-exec.o $(oslib-obj-y)

obj-$(TARGET_HAS_BFLT) += flatload.o

obj-$(TARGET_I386) += vm86.o

obj-i386-y += ioport-user.o

nwfpe-obj-y = fpa11.o fpa11_cpdo.o fpa11_cpdt.o fpa11_cprt.o fpopcode.o
nwfpe-obj-y += single_cpdo.o double_cpdo.o extended_cpdo.o
obj-arm-y +=  $(addprefix nwfpe/, $(nwfpe-obj-y))
obj-arm-y += arm-semi.o

obj-m68k-y += m68k-sim.o m68k-semi.o

$(obj-y) $(obj-$(TARGET_BASE_ARCH)-y): $(GENERATED_HEADERS)

obj-y += $(addprefix ../libuser/, $(user-obj-y))
obj-y += $(addprefix ../libdis-user/, $(libdis-y))
obj-y += $(libobj-y)

endif #CONFIG_LINUX_USER

#########################################################
# Darwin user emulator target

ifdef CONFIG_DARWIN_USER

$(call set-vpath, $(SRC_PATH)/darwin-user)

QEMU_CFLAGS+=-I$(SRC_PATH)/darwin-user -I$(SRC_PATH)/darwin-user/$(TARGET_ARCH)

# Leave some space for the regular program loading zone
LDFLAGS+=-Wl,-segaddr,__STD_PROG_ZONE,0x1000 -image_base 0x0e000000

LIBS+=-lmx

obj-y = main.o commpage.o machload.o mmap.o signal.o syscall.o thunk.o \
        gdbstub.o user-exec.o

obj-i386-y += ioport-user.o

$(obj-y) $(obj-$(TARGET_BASE_ARCH)-y): $(GENERATED_HEADERS)

obj-y += $(addprefix ../libuser/, $(user-obj-y))
obj-y += $(addprefix ../libdis-user/, $(libdis-y))
obj-y += $(libobj-y)

endif #CONFIG_DARWIN_USER

#########################################################
# BSD user emulator target

ifdef CONFIG_BSD_USER

$(call set-vpath, $(SRC_PATH)/bsd-user)

QEMU_CFLAGS+=-I$(SRC_PATH)/bsd-user -I$(SRC_PATH)/bsd-user/$(TARGET_ARCH)

obj-y = main.o bsdload.o elfload.o mmap.o signal.o strace.o syscall.o \
        gdbstub.o uaccess.o user-exec.o

obj-i386-y += ioport-user.o

$(obj-y) $(obj-$(TARGET_BASE_ARCH)-y): $(GENERATED_HEADERS)

obj-y += $(addprefix ../libuser/, $(user-obj-y))
obj-y += $(addprefix ../libdis-user/, $(libdis-y))
obj-y += $(libobj-y)

endif #CONFIG_BSD_USER

#########################################################
# System emulator target
ifdef CONFIG_SOFTMMU

obj-y = arch_init.o cpus.o monitor.o machine.o gdbstub.o balloon.o ioport.o
# virtio has to be here due to weird dependency between PCI and virtio-net.
# need to fix this properly
obj-$(CONFIG_NO_PCI) += pci-stub.o
obj-$(CONFIG_VIRTIO) += virtio.o virtio-blk.o virtio-balloon.o virtio-net.o virtio-serial-bus.o
obj-y += vhost_net.o
obj-$(CONFIG_VHOST_NET) += vhost.o
obj-$(CONFIG_REALLY_VIRTFS) += 9pfs/virtio-9p-device.o
obj-$(CONFIG_KVM) += kvm.o kvm-all.o
obj-$(CONFIG_NO_KVM) += kvm-stub.o
obj-y += memory.o
LIBS+=-lz

QEMU_CFLAGS += $(VNC_TLS_CFLAGS)
QEMU_CFLAGS += $(VNC_SASL_CFLAGS)
QEMU_CFLAGS += $(VNC_JPEG_CFLAGS)
QEMU_CFLAGS += $(VNC_PNG_CFLAGS)
QEMU_CFLAGS += $(GLIB_CFLAGS)

# xen support
obj-$(CONFIG_XEN) += xen-all.o xen_machine_pv.o xen_domainbuild.o xen-mapcache.o
obj-$(CONFIG_NO_XEN) += xen-stub.o

obj-i386-$(CONFIG_XEN) += xen_platform.o

# Inter-VM PCI shared memory
CONFIG_IVSHMEM =
ifeq ($(CONFIG_KVM), y)
  ifeq ($(CONFIG_PCI), y)
    CONFIG_IVSHMEM = y
  endif
endif
obj-$(CONFIG_IVSHMEM) += ivshmem.o

# Hardware support
obj-i386-y += vga.o
obj-i386-y += mc146818rtc.o pc.o
obj-i386-y += cirrus_vga.o sga.o apic.o ioapic.o piix_pci.o
obj-i386-y += vmport.o
obj-i386-y += device-hotplug.o pci-hotplug.o smbios.o wdt_ib700.o
obj-i386-y += debugcon.o multiboot.o
obj-i386-y += pc_piix.o
obj-i386-$(CONFIG_KVM) += kvmclock.o
obj-i386-$(CONFIG_SPICE) += qxl.o qxl-logger.o qxl-render.o

# shared objects
obj-ppc-y = ppc.o ppc_booke.o
obj-ppc-y += vga.o
# PREP target
obj-ppc-y += mc146818rtc.o
obj-ppc-y += ppc_prep.o
# OldWorld PowerMac
obj-ppc-y += ppc_oldworld.o
# NewWorld PowerMac
obj-ppc-y += ppc_newworld.o
# IBM pSeries (sPAPR)
obj-ppc-$(CONFIG_PSERIES) += spapr.o spapr_hcall.o spapr_rtas.o spapr_vio.o
obj-ppc-$(CONFIG_PSERIES) += xics.o spapr_vty.o spapr_llan.o spapr_vscsi.o
obj-ppc-$(CONFIG_PSERIES) += spapr_pci.o device-hotplug.o pci-hotplug.o
# PowerPC 4xx boards
obj-ppc-y += ppc4xx_devs.o ppc4xx_pci.o ppc405_uc.o ppc405_boards.o
obj-ppc-y += ppc440.o ppc440_bamboo.o
# PowerPC E500 boards
obj-ppc-y += ppce500_mpc8544ds.o mpc8544_guts.o ppce500_spin.o
# PowerPC 440 Xilinx ML507 reference board.
obj-ppc-y += virtex_ml507.o
obj-ppc-$(CONFIG_KVM) += kvm_ppc.o
obj-ppc-$(CONFIG_FDT) += device_tree.o
# PowerPC OpenPIC
obj-ppc-y += openpic.o

# Xilinx PPC peripherals
obj-ppc-y += xilinx_intc.o
obj-ppc-y += xilinx_timer.o
obj-ppc-y += xilinx_uartlite.o
obj-ppc-y += xilinx_ethlite.o

# LM32 boards
obj-lm32-y += lm32_boards.o
obj-lm32-y += milkymist.o

# LM32 peripherals
obj-lm32-y += lm32_pic.o
obj-lm32-y += lm32_juart.o
obj-lm32-y += lm32_timer.o
obj-lm32-y += lm32_uart.o
obj-lm32-y += lm32_sys.o
obj-lm32-y += milkymist-ac97.o
obj-lm32-y += milkymist-hpdmc.o
obj-lm32-y += milkymist-memcard.o
obj-lm32-y += milkymist-minimac2.o
obj-lm32-y += milkymist-pfpu.o
obj-lm32-y += milkymist-softusb.o
obj-lm32-y += milkymist-sysctl.o
obj-lm32-$(CONFIG_OPENGL) += milkymist-tmu2.o
obj-lm32-y += milkymist-uart.o
obj-lm32-y += milkymist-vgafb.o
obj-lm32-y += framebuffer.o

obj-mips-y = mips_r4k.o mips_jazz.o mips_malta.o mips_mipssim.o
obj-mips-y += mips_addr.o mips_timer.o mips_int.o
obj-mips-y += vga.o
obj-mips-y += jazz_led.o
obj-mips-y += gt64xxx.o mc146818rtc.o
obj-mips-y += cirrus_vga.o
obj-mips-$(CONFIG_FULONG) += bonito.o vt82c686.o mips_fulong2e.o

obj-microblaze-y = petalogix_s3adsp1800_mmu.o
obj-microblaze-y += petalogix_ml605_mmu.o

obj-microblaze-y += microblaze_pic_cpu.o
obj-microblaze-y += xilinx_intc.o
obj-microblaze-y += xilinx_timer.o
obj-microblaze-y += xilinx_uartlite.o
obj-microblaze-y += xilinx_ethlite.o
obj-microblaze-y += xilinx_axidma.o
obj-microblaze-y += xilinx_axienet.o

obj-microblaze-$(CONFIG_FDT) += device_tree.o

# Boards
obj-cris-y = cris_pic_cpu.o
obj-cris-y += cris-boot.o
obj-cris-y += axis_dev88.o

# IO blocks
obj-cris-y += etraxfs_dma.o
obj-cris-y += etraxfs_pic.o
obj-cris-y += etraxfs_eth.o
obj-cris-y += etraxfs_timer.o
obj-cris-y += etraxfs_ser.o

ifeq ($(TARGET_ARCH), sparc64)
obj-sparc-y = sun4u.o apb_pci.o
obj-sparc-y += vga.o
obj-sparc-y += mc146818rtc.o
obj-sparc-y += cirrus_vga.o
else
obj-sparc-y = sun4m.o lance.o tcx.o sun4m_iommu.o slavio_intctl.o
obj-sparc-y += slavio_timer.o slavio_misc.o sparc32_dma.o
obj-sparc-y += cs4231.o eccmemctl.o sbi.o sun4c_intctl.o leon3.o

# GRLIB
obj-sparc-y += grlib_gptimer.o grlib_irqmp.o grlib_apbuart.o
endif

obj-arm-y = integratorcp.o versatilepb.o arm_pic.o arm_timer.o
obj-arm-y += arm_boot.o pl011.o pl031.o pl050.o pl080.o pl110.o pl181.o pl190.o
obj-arm-y += versatile_pci.o
obj-arm-y += realview_gic.o realview.o arm_sysctl.o arm11mpcore.o a9mpcore.o
obj-arm-y += armv7m.o armv7m_nvic.o stellaris.o pl022.o stellaris_enet.o
obj-arm-y += pl061.o
obj-arm-y += arm-semi.o
obj-arm-y += pxa2xx.o pxa2xx_pic.o pxa2xx_gpio.o pxa2xx_timer.o pxa2xx_dma.o
obj-arm-y += pxa2xx_lcd.o pxa2xx_mmci.o pxa2xx_pcmcia.o pxa2xx_keypad.o
obj-arm-y += gumstix.o
obj-arm-y += zaurus.o ide/microdrive.o spitz.o tosa.o tc6393xb.o
obj-arm-y += omap1.o omap_lcdc.o omap_dma.o omap_clk.o omap_mmc.o omap_i2c.o \
		omap_gpio.o omap_intc.o omap_uart.o
obj-arm-y += omap2.o omap_dss.o soc_dma.o omap_gptimer.o omap_synctimer.o \
		omap_gpmc.o omap_sdrc.o omap_spi.o omap_tap.o omap_l4.o
obj-arm-y += omap3.o omap_usb.o omap3_boot.o omap3_mmc.o dsi.o
obj-arm-y += twl4030.o beagle.o overo.o
obj-arm-y += omap_sx1.o palm.o tsc210x.o
obj-arm-y += nseries.o blizzard.o onenand.o vga.o cbus.o tusb6010.o usb-musb.o
obj-arm-y += mst_fpga.o mainstone.o
obj-arm-y += z2.o
obj-arm-y += musicpal.o bitbang_i2c.o marvell_88w8618_audio.o
obj-arm-y += framebuffer.o
obj-arm-y += syborg.o syborg_fb.o syborg_interrupt.o syborg_keyboard.o
obj-arm-y += syborg_serial.o syborg_timer.o syborg_pointer.o syborg_rtc.o
obj-arm-y += syborg_virtio.o
obj-arm-y += vexpress.o
obj-arm-y += strongarm.o
obj-arm-y += collie.o
<<<<<<< HEAD
obj-arm-y += ide/mmio.o
obj-arm-$(TARGET_HAS_TRUSTZONE) += arm_trustzone.o
obj-arm-$(TARGET_HAS_TRUSTZONE) += bp147.o 
obj-arm-$(TARGET_HAS_TRUSTZONE) += tzc380.o
=======
obj-arm-y += pl041.o lm4549.o
>>>>>>> 520b5623

obj-sh4-y = shix.o r2d.o sh7750.o sh7750_regnames.o tc58128.o
obj-sh4-y += sh_timer.o sh_serial.o sh_intc.o sh_pci.o sm501.o
obj-sh4-y += ide/mmio.o

obj-m68k-y = an5206.o mcf5206.o mcf_uart.o mcf_intc.o mcf5208.o mcf_fec.o
obj-m68k-y += m68k-semi.o dummy_m68k.o

obj-s390x-y = s390-virtio-bus.o s390-virtio.o

obj-alpha-y = mc146818rtc.o
obj-alpha-y += vga.o cirrus_vga.o
obj-alpha-y += alpha_pci.o alpha_dp264.o alpha_typhoon.o

obj-xtensa-y += xtensa_pic.o
obj-xtensa-y += xtensa_sim.o
obj-xtensa-y += xtensa_lx60.o
obj-xtensa-y += xtensa-semi.o
obj-xtensa-y += core-dc232b.o
obj-xtensa-y += core-fsf.o

main.o: QEMU_CFLAGS+=$(GPROF_CFLAGS)

monitor.o: hmp-commands.h qmp-commands-old.h

$(obj-y) $(obj-$(TARGET_BASE_ARCH)-y): $(GENERATED_HEADERS)

obj-y += $(addprefix ../, $(common-obj-y))
obj-y += $(addprefix ../libdis/, $(libdis-y))
obj-y += $(libobj-y)
obj-y += $(addprefix $(HWDIR)/, $(hw-obj-y))
obj-y += $(addprefix ../, $(trace-obj-y))

endif # CONFIG_SOFTMMU

ifndef CONFIG_LINUX_USER
ifndef CONFIG_BSD_USER
# libcacard needs qemu-thread support, and besides is only needed by devices
# so not requires with linux-user / bsd-user targets
obj-$(CONFIG_SMARTCARD_NSS) += $(addprefix ../libcacard/, $(libcacard-y))
endif # CONFIG_BSD_USER
endif # CONFIG_LINUX_USER

obj-$(CONFIG_GDBSTUB_XML) += gdbstub-xml.o

$(QEMU_PROG): $(obj-y) $(obj-$(TARGET_BASE_ARCH)-y)
	$(call LINK,$^)


gdbstub-xml.c: $(TARGET_XML_FILES) $(SRC_PATH)/scripts/feature_to_c.sh
	$(call quiet-command,rm -f $@ && $(SHELL) $(SRC_PATH)/scripts/feature_to_c.sh $@ $(TARGET_XML_FILES),"  GEN   $(TARGET_DIR)$@")

hmp-commands.h: $(SRC_PATH)/hmp-commands.hx
	$(call quiet-command,sh $(SRC_PATH)/scripts/hxtool -h < $< > $@,"  GEN   $(TARGET_DIR)$@")

qmp-commands-old.h: $(SRC_PATH)/qmp-commands.hx
	$(call quiet-command,sh $(SRC_PATH)/scripts/hxtool -h < $< > $@,"  GEN   $(TARGET_DIR)$@")

clean:
	rm -f *.o *.a *~ $(PROGS) nwfpe/*.o fpu/*.o
	rm -f *.d */*.d tcg/*.o ide/*.o 9pfs/*.o
	rm -f hmp-commands.h qmp-commands-old.h gdbstub-xml.c
ifdef CONFIG_TRACE_SYSTEMTAP
	rm -f *.stp
endif

install: all
ifneq ($(PROGS),)
	$(INSTALL) -m 755 $(PROGS) "$(DESTDIR)$(bindir)"
ifneq ($(STRIP),)
	$(STRIP) $(patsubst %,"$(DESTDIR)$(bindir)/%",$(PROGS))
endif
endif
ifdef CONFIG_TRACE_SYSTEMTAP
	$(INSTALL_DIR) "$(DESTDIR)$(datadir)/../systemtap/tapset"
	$(INSTALL_DATA) $(QEMU_PROG).stp "$(DESTDIR)$(datadir)/../systemtap/tapset"
endif

# Include automatically generated dependency files
-include $(wildcard *.d */*.d)<|MERGE_RESOLUTION|>--- conflicted
+++ resolved
@@ -375,14 +375,11 @@
 obj-arm-y += vexpress.o
 obj-arm-y += strongarm.o
 obj-arm-y += collie.o
-<<<<<<< HEAD
+obj-arm-y += pl041.o lm4549.o
 obj-arm-y += ide/mmio.o
 obj-arm-$(TARGET_HAS_TRUSTZONE) += arm_trustzone.o
 obj-arm-$(TARGET_HAS_TRUSTZONE) += bp147.o 
 obj-arm-$(TARGET_HAS_TRUSTZONE) += tzc380.o
-=======
-obj-arm-y += pl041.o lm4549.o
->>>>>>> 520b5623
 
 obj-sh4-y = shix.o r2d.o sh7750.o sh7750_regnames.o tc58128.o
 obj-sh4-y += sh_timer.o sh_serial.o sh_intc.o sh_pci.o sm501.o
