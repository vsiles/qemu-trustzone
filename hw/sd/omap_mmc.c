/*
 * OMAP on-chip MMC/SD host emulation.
 *
 * Copyright (C) 2006-2007 Andrzej Zaborowski  <balrog@zabor.org>
 *
 * This program is free software; you can redistribute it and/or
 * modify it under the terms of the GNU General Public License as
 * published by the Free Software Foundation; either version 2 or
 * (at your option) version 3 of the License.
 *
 * This program is distributed in the hope that it will be useful,
 * but WITHOUT ANY WARRANTY; without even the implied warranty of
 * MERCHANTABILITY or FITNESS FOR A PARTICULAR PURPOSE.  See the
 * GNU General Public License for more details.
 *
 * You should have received a copy of the GNU General Public License along
 * with this program; if not, see <http://www.gnu.org/licenses/>.
 */
#include "hw/hw.h"
#include "hw/arm/omap.h"
#include "hw/sd.h"

struct omap_mmc_s {
    qemu_irq irq;
    qemu_irq *dma;
    qemu_irq coverswitch;
    MemoryRegion iomem;
    omap_clk clk;
    SDState *card;
    uint16_t last_cmd;
    uint16_t sdio;
    uint16_t rsp[8];
    uint32_t arg;
    int lines;
    int dw;
    int mode;
    int enable;
    int be;
    int rev;
    uint16_t status;
    uint16_t mask;
    uint8_t cto;
    uint16_t dto;
    int clkdiv;
    uint16_t fifo[32];
    int fifo_start;
    int fifo_len;
    uint16_t blen;
    uint16_t blen_counter;
    uint16_t nblk;
    uint16_t nblk_counter;
    int tx_dma;
    int rx_dma;
    int af_level;
    int ae_level;

    int ddir;
    int transfer;

    int cdet_wakeup;
    int cdet_enable;
    int cdet_state;
    qemu_irq cdet;
};

static void omap_mmc_interrupts_update(struct omap_mmc_s *s)
{
    qemu_set_irq(s->irq, !!(s->status & s->mask));
}

static void omap_mmc_fifolevel_update(struct omap_mmc_s *host)
{
    if (!host->transfer && !host->fifo_len) {
        host->status &= 0xf3ff;
        return;
    }

    if (host->fifo_len > host->af_level && host->ddir) {
        if (host->rx_dma) {
            host->status &= 0xfbff;
            qemu_irq_raise(host->dma[1]);
        } else
            host->status |= 0x0400;
    } else {
        host->status &= 0xfbff;
        qemu_irq_lower(host->dma[1]);
    }

    if (host->fifo_len < host->ae_level && !host->ddir) {
        if (host->tx_dma) {
            host->status &= 0xf7ff;
            qemu_irq_raise(host->dma[0]);
        } else
            host->status |= 0x0800;
    } else {
        qemu_irq_lower(host->dma[0]);
        host->status &= 0xf7ff;
    }
}

typedef enum {
    sd_nore = 0,	/* no response */
    sd_r1,		/* normal response command */
    sd_r2,		/* CID, CSD registers */
    sd_r3,		/* OCR register */
    sd_r6 = 6,		/* Published RCA response */
    sd_r1b = -1,
} sd_rsp_type_t;

static void omap_mmc_command(struct omap_mmc_s *host, int cmd, int dir,
                sd_cmd_type_t type, int busy, sd_rsp_type_t resptype, int init)
{
    uint32_t rspstatus, mask;
    int rsplen, timeout;
    SDRequest request;
    uint8_t response[16];

    if (init && cmd == 0) {
        host->status |= 0x0001;
        return;
    }

    if (resptype == sd_r1 && busy)
        resptype = sd_r1b;

    if (type == sd_adtc) {
        host->fifo_start = 0;
        host->fifo_len = 0;
        host->transfer = 1;
        host->ddir = dir;
    } else
        host->transfer = 0;
    timeout = 0;
    mask = 0;
    rspstatus = 0;

    request.cmd = cmd;
    request.arg = host->arg;
    request.crc = 0; /* FIXME */

    rsplen = sd_do_command(host->card, &request, response);

    /* TODO: validate CRCs */
    switch (resptype) {
    case sd_nore:
        rsplen = 0;
        break;

    case sd_r1:
    case sd_r1b:
        if (rsplen < 4) {
            timeout = 1;
            break;
        }
        rsplen = 4;

        mask = OUT_OF_RANGE | ADDRESS_ERROR | BLOCK_LEN_ERROR |
                ERASE_SEQ_ERROR | ERASE_PARAM | WP_VIOLATION |
                LOCK_UNLOCK_FAILED | COM_CRC_ERROR | ILLEGAL_COMMAND |
                CARD_ECC_FAILED | CC_ERROR | SD_ERROR |
                CID_CSD_OVERWRITE;
        if (host->sdio & (1 << 13))
            mask |= AKE_SEQ_ERROR;
        rspstatus = (response[0] << 24) | (response[1] << 16) |
                (response[2] << 8) | (response[3] << 0);
        break;

    case sd_r2:
        if (rsplen < 16) {
            timeout = 1;
            break;
        }
        rsplen = 16;
        break;

    case sd_r3:
        if (rsplen < 4) {
            timeout = 1;
            break;
        }
        rsplen = 4;

        rspstatus = (response[0] << 24) | (response[1] << 16) |
                (response[2] << 8) | (response[3] << 0);
        if (rspstatus & 0x80000000)
            host->status &= 0xe000;
        else
            host->status |= 0x1000;
        break;

    case sd_r6:
        if (rsplen < 4) {
            timeout = 1;
            break;
        }
        rsplen = 4;

        mask = 0xe000 | AKE_SEQ_ERROR;
        rspstatus = (response[2] << 8) | (response[3] << 0);
    }

    if (rspstatus & mask)
        host->status |= 0x4000;
    else
        host->status &= 0xb000;

    if (rsplen)
        for (rsplen = 0; rsplen < 8; rsplen ++)
            host->rsp[~rsplen & 7] = response[(rsplen << 1) | 1] |
                    (response[(rsplen << 1) | 0] << 8);

    if (timeout)
        host->status |= 0x0080;
    else if (cmd == 12)
        host->status |= 0x0005;	/* Makes it more real */
    else
        host->status |= 0x0001;
}

static void omap_mmc_transfer(struct omap_mmc_s *host)
{
    uint8_t value;

    if (!host->transfer)
        return;

    while (1) {
        if (host->ddir) {
            if (host->fifo_len > host->af_level)
                break;

            value = sd_read_data(host->card);
            host->fifo[(host->fifo_start + host->fifo_len) & 31] = value;
            if (-- host->blen_counter) {
                value = sd_read_data(host->card);
                host->fifo[(host->fifo_start + host->fifo_len) & 31] |=
                        value << 8;
                host->blen_counter --;
            }

            host->fifo_len ++;
        } else {
            if (!host->fifo_len)
                break;

            value = host->fifo[host->fifo_start] & 0xff;
            sd_write_data(host->card, value);
            if (-- host->blen_counter) {
                value = host->fifo[host->fifo_start] >> 8;
                sd_write_data(host->card, value);
                host->blen_counter --;
            }

            host->fifo_start ++;
            host->fifo_len --;
            host->fifo_start &= 31;
        }

        if (host->blen_counter == 0) {
            host->nblk_counter --;
            host->blen_counter = host->blen;

            if (host->nblk_counter == 0) {
                host->nblk_counter = host->nblk;
                host->transfer = 0;
                host->status |= 0x0008;
                break;
            }
        }
    }
}

static void omap_mmc_update(void *opaque)
{
    struct omap_mmc_s *s = opaque;
    omap_mmc_transfer(s);
    omap_mmc_fifolevel_update(s);
    omap_mmc_interrupts_update(s);
}

void omap_mmc_reset(struct omap_mmc_s *host)
{
    host->last_cmd = 0;
    memset(host->rsp, 0, sizeof(host->rsp));
    host->arg = 0;
    host->dw = 0;
    host->mode = 0;
    host->enable = 0;
    host->status = 0;
    host->mask = 0;
    host->cto = 0;
    host->dto = 0;
    host->fifo_len = 0;
    host->blen = 0;
    host->blen_counter = 0;
    host->nblk = 0;
    host->nblk_counter = 0;
    host->tx_dma = 0;
    host->rx_dma = 0;
    host->ae_level = 0x00;
    host->af_level = 0x1f;
    host->transfer = 0;
    host->cdet_wakeup = 0;
    host->cdet_enable = 0;
    qemu_set_irq(host->coverswitch, host->cdet_state);
    host->clkdiv = 0;
}

static uint64_t omap_mmc_read(void *opaque, hwaddr offset,
                              unsigned size)
{
    uint16_t i;
    struct omap_mmc_s *s = (struct omap_mmc_s *) opaque;

    if (size != 2) {
        return omap_badwidth_read16(opaque, offset);
    }

    switch (offset) {
    case 0x00:	/* MMC_CMD */
        return s->last_cmd;

    case 0x04:	/* MMC_ARGL */
        return s->arg & 0x0000ffff;

    case 0x08:	/* MMC_ARGH */
        return s->arg >> 16;

    case 0x0c:	/* MMC_CON */
        return (s->dw << 15) | (s->mode << 12) | (s->enable << 11) | 
                (s->be << 10) | s->clkdiv;

    case 0x10:	/* MMC_STAT */
        return s->status;

    case 0x14:	/* MMC_IE */
        return s->mask;

    case 0x18:	/* MMC_CTO */
        return s->cto;

    case 0x1c:	/* MMC_DTO */
        return s->dto;

    case 0x20:	/* MMC_DATA */
        /* TODO: support 8-bit access */
        i = s->fifo[s->fifo_start];
        if (s->fifo_len == 0) {
            printf("MMC: FIFO underrun\n");
            return i;
        }
        s->fifo_start ++;
        s->fifo_len --;
        s->fifo_start &= 31;
        omap_mmc_transfer(s);
        omap_mmc_fifolevel_update(s);
        omap_mmc_interrupts_update(s);
        return i;

    case 0x24:	/* MMC_BLEN */
        return s->blen_counter;

    case 0x28:	/* MMC_NBLK */
        return s->nblk_counter;

    case 0x2c:	/* MMC_BUF */
        return (s->rx_dma << 15) | (s->af_level << 8) |
            (s->tx_dma << 7) | s->ae_level;

    case 0x30:	/* MMC_SPI */
        return 0x0000;
    case 0x34:	/* MMC_SDIO */
        return (s->cdet_wakeup << 2) | (s->cdet_enable) | s->sdio;
    case 0x38:	/* MMC_SYST */
        return 0x0000;

    case 0x3c:	/* MMC_REV */
        return s->rev;

    case 0x40:	/* MMC_RSP0 */
    case 0x44:	/* MMC_RSP1 */
    case 0x48:	/* MMC_RSP2 */
    case 0x4c:	/* MMC_RSP3 */
    case 0x50:	/* MMC_RSP4 */
    case 0x54:	/* MMC_RSP5 */
    case 0x58:	/* MMC_RSP6 */
    case 0x5c:	/* MMC_RSP7 */
        return s->rsp[(offset - 0x40) >> 2];

    /* OMAP2-specific */
    case 0x60:	/* MMC_IOSR */
    case 0x64:	/* MMC_SYSC */
        return 0;
    case 0x68:	/* MMC_SYSS */
        return 1;						/* RSTD */
    }

    OMAP_BAD_REG(offset);
    return 0;
}

static void omap_mmc_write(void *opaque, hwaddr offset,
                           uint64_t value, unsigned size)
{
    int i;
    struct omap_mmc_s *s = (struct omap_mmc_s *) opaque;

    if (size != 2) {
        return omap_badwidth_write16(opaque, offset, value);
    }

    switch (offset) {
    case 0x00:	/* MMC_CMD */
        if (!s->enable)
            break;

        s->last_cmd = value;
        for (i = 0; i < 8; i ++)
            s->rsp[i] = 0x0000;
        omap_mmc_command(s, value & 63, (value >> 15) & 1,
                (sd_cmd_type_t) ((value >> 12) & 3),
                (value >> 11) & 1,
                (sd_rsp_type_t) ((value >> 8) & 7),
                (value >> 7) & 1);
        omap_mmc_update(s);
        break;

    case 0x04:	/* MMC_ARGL */
        s->arg &= 0xffff0000;
        s->arg |= 0x0000ffff & value;
        break;

    case 0x08:	/* MMC_ARGH */
        s->arg &= 0x0000ffff;
        s->arg |= value << 16;
        break;

    case 0x0c:	/* MMC_CON */
        s->dw = (value >> 15) & 1;
        s->mode = (value >> 12) & 3;
        s->enable = (value >> 11) & 1;
        s->be = (value >> 10) & 1;
        s->clkdiv = (value >> 0) & (s->rev >= 2 ? 0x3ff : 0xff);
        if (s->mode != 0)
            printf("SD mode %i unimplemented!\n", s->mode);
        if (s->be != 0)
            printf("SD FIFO byte sex unimplemented!\n");
        if (s->dw != 0 && s->lines < 4)
            printf("4-bit SD bus enabled\n");
        if (!s->enable)
            omap_mmc_reset(s);
        break;

    case 0x10:	/* MMC_STAT */
        s->status &= ~value;
        omap_mmc_interrupts_update(s);
        break;

    case 0x14:	/* MMC_IE */
        s->mask = value & 0x7fff;
        omap_mmc_interrupts_update(s);
        break;

    case 0x18:	/* MMC_CTO */
        s->cto = value & 0xff;
        if (s->cto > 0xfd && s->rev <= 1)
            printf("MMC: CTO of 0xff and 0xfe cannot be used!\n");
        break;

    case 0x1c:	/* MMC_DTO */
        s->dto = value & 0xffff;
        break;

    case 0x20:	/* MMC_DATA */
        /* TODO: support 8-bit access */
        if (s->fifo_len == 32)
            break;
        s->fifo[(s->fifo_start + s->fifo_len) & 31] = value;
        s->fifo_len ++;
        omap_mmc_transfer(s);
        omap_mmc_fifolevel_update(s);
        omap_mmc_interrupts_update(s);
        break;

    case 0x24:	/* MMC_BLEN */
        s->blen = (value & 0x07ff) + 1;
        s->blen_counter = s->blen;
        break;

    case 0x28:	/* MMC_NBLK */
        s->nblk = (value & 0x07ff) + 1;
        s->nblk_counter = s->nblk;
        s->blen_counter = s->blen;
        break;

    case 0x2c:	/* MMC_BUF */
        s->rx_dma = (value >> 15) & 1;
        s->af_level = (value >> 8) & 0x1f;
        s->tx_dma = (value >> 7) & 1;
        s->ae_level = value & 0x1f;

        if (s->rx_dma)
            s->status &= 0xfbff;
        if (s->tx_dma)
            s->status &= 0xf7ff;
        omap_mmc_fifolevel_update(s);
        omap_mmc_interrupts_update(s);
        break;

    /* SPI, SDIO and TEST modes unimplemented */
    case 0x30:	/* MMC_SPI (OMAP1 only) */
        break;
    case 0x34:	/* MMC_SDIO */
        s->sdio = value & (s->rev >= 2 ? 0xfbf3 : 0x2020);
        s->cdet_wakeup = (value >> 9) & 1;
        s->cdet_enable = (value >> 2) & 1;
        break;
    case 0x38:	/* MMC_SYST */
        break;

    case 0x3c:	/* MMC_REV */
    case 0x40:	/* MMC_RSP0 */
    case 0x44:	/* MMC_RSP1 */
    case 0x48:	/* MMC_RSP2 */
    case 0x4c:	/* MMC_RSP3 */
    case 0x50:	/* MMC_RSP4 */
    case 0x54:	/* MMC_RSP5 */
    case 0x58:	/* MMC_RSP6 */
    case 0x5c:	/* MMC_RSP7 */
        OMAP_RO_REG(offset);
        break;

    /* OMAP2-specific */
    case 0x60:	/* MMC_IOSR */
        if (value & 0xf)
            printf("MMC: SDIO bits used!\n");
        break;
    case 0x64:	/* MMC_SYSC */
        if (value & (1 << 2))					/* SRTS */
            omap_mmc_reset(s);
        break;
    case 0x68:	/* MMC_SYSS */
        OMAP_RO_REG(offset);
        break;

    default:
        OMAP_BAD_REG(offset);
    }
}

static const MemoryRegionOps omap_mmc_ops = {
    .read = omap_mmc_read,
    .write = omap_mmc_write,
    .endianness = DEVICE_NATIVE_ENDIAN,
};

static void omap_mmc_cover_cb(void *opaque, int line, int level)
{
    struct omap_mmc_s *host = (struct omap_mmc_s *) opaque;

    if (!host->cdet_state && level) {
        host->status |= 0x0002;
        omap_mmc_interrupts_update(host);
        if (host->cdet_wakeup) {
            /* TODO: Assert wake-up */
        }
    }

    if (host->cdet_state != level) {
        qemu_set_irq(host->coverswitch, level);
        host->cdet_state = level;
    }
}

struct omap_mmc_s *omap_mmc_init(hwaddr base,
                MemoryRegion *sysmem,
                BlockDriverState *bd,
                qemu_irq irq, qemu_irq dma[], omap_clk clk)
{
    struct omap_mmc_s *s = (struct omap_mmc_s *)
            g_malloc0(sizeof(struct omap_mmc_s));

    s->irq = irq;
    s->dma = dma;
    s->clk = clk;
    s->lines = 1;	/* TODO: needs to be settable per-board */
    s->rev = 1;

    omap_mmc_reset(s);

    memory_region_init_io(&s->iomem, NULL, &omap_mmc_ops, s, "omap.mmc", 0x800);
    memory_region_add_subregion(sysmem, base, &s->iomem);

    /* Instantiate the storage */
<<<<<<< HEAD
    s->card = sd_init(bd, false, false);
=======
    s->card = sd_init(bd, false);
    if (s->card == NULL) {
        exit(1);
    }
>>>>>>> 0e7b9f06

    return s;
}

struct omap_mmc_s *omap2_mmc_init(struct omap_target_agent_s *ta,
                BlockDriverState *bd, qemu_irq irq, qemu_irq dma[],
                omap_clk fclk, omap_clk iclk)
{
    struct omap_mmc_s *s = (struct omap_mmc_s *)
            g_malloc0(sizeof(struct omap_mmc_s));

    s->irq = irq;
    s->dma = dma;
    s->clk = fclk;
    s->lines = 4;
    s->rev = 2;

    omap_mmc_reset(s);

    memory_region_init_io(&s->iomem, NULL, &omap_mmc_ops, s, "omap.mmc",
                          omap_l4_region_size(ta, 0));
    omap_l4_attach(ta, 0, &s->iomem);

    /* Instantiate the storage */
<<<<<<< HEAD
    s->card = sd_init(bd, false, false);
=======
    s->card = sd_init(bd, false);
    if (s->card == NULL) {
        exit(1);
    }
>>>>>>> 0e7b9f06

    s->cdet = qemu_allocate_irqs(omap_mmc_cover_cb, s, 1)[0];
    sd_set_cb(s->card, NULL, s->cdet);

    return s;
}

void omap_mmc_handlers(struct omap_mmc_s *s, qemu_irq ro, qemu_irq cover)
{
    if (s->cdet) {
        sd_set_cb(s->card, ro, s->cdet);
        s->coverswitch = cover;
        qemu_set_irq(cover, s->cdet_state);
    } else
        sd_set_cb(s->card, ro, cover);
}

void omap_mmc_enable(struct omap_mmc_s *s, int enable)
{
    sd_enable(s->card, enable);
}<|MERGE_RESOLUTION|>--- conflicted
+++ resolved
@@ -592,14 +592,10 @@
     memory_region_add_subregion(sysmem, base, &s->iomem);
 
     /* Instantiate the storage */
-<<<<<<< HEAD
     s->card = sd_init(bd, false, false);
-=======
-    s->card = sd_init(bd, false);
     if (s->card == NULL) {
         exit(1);
     }
->>>>>>> 0e7b9f06
 
     return s;
 }
@@ -624,14 +620,10 @@
     omap_l4_attach(ta, 0, &s->iomem);
 
     /* Instantiate the storage */
-<<<<<<< HEAD
     s->card = sd_init(bd, false, false);
-=======
-    s->card = sd_init(bd, false);
     if (s->card == NULL) {
         exit(1);
     }
->>>>>>> 0e7b9f06
 
     s->cdet = qemu_allocate_irqs(omap_mmc_cover_cb, s, 1)[0];
     sd_set_cb(s->card, NULL, s->cdet);
