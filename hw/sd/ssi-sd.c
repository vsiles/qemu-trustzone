--- conflicted
+++ resolved
@@ -245,11 +245,7 @@
 
     s->mode = SSI_SD_CMD;
     dinfo = drive_get_next(IF_SD);
-<<<<<<< HEAD
-    s->sd = sd_init(dinfo ? dinfo->bdrv : NULL, 1, 0);
-=======
-    s->sd = sd_init(dinfo ? dinfo->bdrv : NULL, true);
->>>>>>> b9ac5d92
+    s->sd = sd_init(dinfo ? dinfo->bdrv : NULL, true, false);
     register_savevm(&dev->qdev, "ssi_sd", -1, 1, ssi_sd_save, ssi_sd_load, s);
     return 0;
 }
