/*
 * TI OMAP2 general purpose timers emulation.
 *
 * Copyright (C) 2007-2008 Nokia Corporation
 * Written by Andrzej Zaborowski <andrew@openedhand.com>
 *
 * This program is free software; you can redistribute it and/or
 * modify it under the terms of the GNU General Public License as
 * published by the Free Software Foundation; either version 2 or
 * (at your option) any later version of the License.
 *
 * This program is distributed in the hope that it will be useful,
 * but WITHOUT ANY WARRANTY; without even the implied warranty of
 * MERCHANTABILITY or FITNESS FOR A PARTICULAR PURPOSE.  See the
 * GNU General Public License for more details.
 *
 * You should have received a copy of the GNU General Public License along
 * with this program; if not, see <http://www.gnu.org/licenses/>.
 */
#include "hw/hw.h"
#include "qemu/timer.h"
#include "hw/arm/omap.h"

/* GP timers */
struct omap_gp_timer_s {
    MemoryRegion iomem;
    qemu_irq irq;
    qemu_irq wkup;
    qemu_irq in;
    qemu_irq out;
    omap_clk clk;
    QEMUTimer *timer;
    QEMUTimer *match;
    struct omap_target_agent_s *ta;

    int in_val;
    int out_val;
    int64_t time;
    int64_t rate;
    int64_t ticks_per_sec;

    int16_t config;
    int status;
    int it_ena;
    int wu_ena;
    int enable;
    int inout;
    int capt2;
    int pt;
    enum {
        gpt_trigger_none, gpt_trigger_overflow, gpt_trigger_both
    } trigger;
    enum {
        gpt_capture_none, gpt_capture_rising,
        gpt_capture_falling, gpt_capture_both
    } capture;
    int scpwm;
    int ce;
    int pre;
    int ptv;
    int ar;
    int st;
    int posted;
    uint32_t val;
    uint32_t load_val;
    uint32_t capture_val[2];
    uint32_t match_val;
    int capt_num;

    uint16_t writeh;	/* LSB */
    uint16_t readh;	/* MSB */
};

#define GPT_TCAR_IT	(1 << 2)
#define GPT_OVF_IT	(1 << 1)
#define GPT_MAT_IT	(1 << 0)

/*if the clock source of gptimer changes, rate must be regenerated*/
void omap_gp_timer_change_clk(struct omap_gp_timer_s *timer)
{
    timer->rate = omap_clk_getrate(timer->clk);
}

static inline void omap_gp_timer_intr(struct omap_gp_timer_s *timer, int it)
{
    if (timer->it_ena & it) {
        if (!timer->status)
            qemu_irq_raise(timer->irq);

        timer->status |= it;
        /* Or are the status bits set even when masked?
         * i.e. is masking applied before or after the status register?  */
    }

    if (timer->wu_ena & it)
        qemu_irq_pulse(timer->wkup);
}

static inline void omap_gp_timer_out(struct omap_gp_timer_s *timer, int level)
{
    if (!timer->inout && timer->out_val != level) {
        timer->out_val = level;
        qemu_set_irq(timer->out, level);
    }
}

static inline uint32_t omap_gp_timer_read(struct omap_gp_timer_s *timer)
{
    uint64_t distance, rate;

    if (timer->st && timer->rate) {
<<<<<<< HEAD
        distance = qemu_get_clock_ns(vm_clock) - timer->time;

        /*if ticks_per_sec is bigger than 32bit we cannot use muldiv64*/
        if (timer->ticks_per_sec > 0xffffffff) {
            distance /= get_ticks_per_sec() / 1000; /*distance ms*/
            rate = timer->rate >> (timer->pre ? timer->ptv + 1 : 0);
            distance = muldiv64(distance, rate, 1000);
        } else {
            distance = muldiv64(distance, timer->rate, timer->ticks_per_sec);
        }
=======
        distance = qemu_clock_get_ns(QEMU_CLOCK_VIRTUAL) - timer->time;
        distance = muldiv64(distance, timer->rate, timer->ticks_per_sec);
>>>>>>> 0e7b9f06

        if (distance >= 0xffffffff - timer->val)
            return 0xffffffff;
        else
            return timer->val + distance;
    } else
        return timer->val;
}

static inline void omap_gp_timer_sync(struct omap_gp_timer_s *timer)
{
    if (timer->st) {
        timer->val = omap_gp_timer_read(timer);
        timer->time = qemu_clock_get_ns(QEMU_CLOCK_VIRTUAL);
    }
}

static inline void omap_gp_timer_update(struct omap_gp_timer_s *timer)
{
    int64_t expires, matches, rate;

    if (timer->st && timer->rate) {
<<<<<<< HEAD
        if (timer->ticks_per_sec > 0xffffffff) {
            rate = timer->rate >> (timer->pre ? timer->ptv + 1 : 0);
            expires = muldiv64(0x100000000ll - timer->val,
                               get_ticks_per_sec(), rate);
        } else {
            expires = muldiv64(0x100000000ll - timer->val,
                               timer->ticks_per_sec, timer->rate);
        }
        qemu_mod_timer(timer->timer, timer->time + expires);

        if (timer->ce && timer->match_val >= timer->val) {
            if (timer->ticks_per_sec > 0xffffffff) {
                rate = timer->rate >> (timer->pre ? timer->ptv + 1 : 0);
                matches = muldiv64(timer->match_val - timer->val,
                                   get_ticks_per_sec(), rate);
            } else {
                matches = muldiv64(timer->match_val - timer->val,
                                   timer->ticks_per_sec, timer->rate);
            }
            qemu_mod_timer(timer->match, timer->time + matches);
        } else {
            qemu_del_timer(timer->match);
        }
=======
        expires = muldiv64(0x100000000ll - timer->val,
                        timer->ticks_per_sec, timer->rate);
        timer_mod(timer->timer, timer->time + expires);

        if (timer->ce && timer->match_val >= timer->val) {
            matches = muldiv64(timer->match_val - timer->val,
                            timer->ticks_per_sec, timer->rate);
            timer_mod(timer->match, timer->time + matches);
        } else
            timer_del(timer->match);
>>>>>>> 0e7b9f06
    } else {
        timer_del(timer->timer);
        timer_del(timer->match);
        omap_gp_timer_out(timer, timer->scpwm);
    }
}

static inline void omap_gp_timer_trigger(struct omap_gp_timer_s *timer)
{
    if (timer->pt)
        /* TODO in overflow-and-match mode if the first event to
         * occur is the match, don't toggle.  */
        omap_gp_timer_out(timer, !timer->out_val);
    else
        /* TODO inverted pulse on timer->out_val == 1?  */
        qemu_irq_pulse(timer->out);
}

static void omap_gp_timer_tick(void *opaque)
{
    struct omap_gp_timer_s *timer = (struct omap_gp_timer_s *) opaque;

    if (!timer->ar) {
        timer->st = 0;
        timer->val = 0;
    } else {
        timer->val = timer->load_val;
        timer->time = qemu_clock_get_ns(QEMU_CLOCK_VIRTUAL);
    }

    if (timer->trigger == gpt_trigger_overflow ||
                    timer->trigger == gpt_trigger_both)
        omap_gp_timer_trigger(timer);

    omap_gp_timer_intr(timer, GPT_OVF_IT);
    omap_gp_timer_update(timer);
}

static void omap_gp_timer_match(void *opaque)
{
    struct omap_gp_timer_s *timer = (struct omap_gp_timer_s *) opaque;

    if (timer->trigger == gpt_trigger_both)
        omap_gp_timer_trigger(timer);

    omap_gp_timer_intr(timer, GPT_MAT_IT);
}

static void omap_gp_timer_input(void *opaque, int line, int on)
{
    struct omap_gp_timer_s *s = (struct omap_gp_timer_s *) opaque;
    int trigger;

    switch (s->capture) {
    default:
    case gpt_capture_none:
        trigger = 0;
        break;
    case gpt_capture_rising:
        trigger = !s->in_val && on;
        break;
    case gpt_capture_falling:
        trigger = s->in_val && !on;
        break;
    case gpt_capture_both:
        trigger = (s->in_val == !on);
        break;
    }
    s->in_val = on;

    if (s->inout && trigger && s->capt_num < 2) {
        s->capture_val[s->capt_num] = omap_gp_timer_read(s);

        if (s->capt2 == s->capt_num ++)
            omap_gp_timer_intr(s, GPT_TCAR_IT);
    }
}

static void omap_gp_timer_clk_update(void *opaque, int line, int on)
{
    struct omap_gp_timer_s *timer = (struct omap_gp_timer_s *) opaque;

    omap_gp_timer_sync(timer);
    timer->rate = on ? omap_clk_getrate(timer->clk) : 0;
    omap_gp_timer_update(timer);
}

static void omap_gp_timer_clk_setup(struct omap_gp_timer_s *timer)
{
    omap_clk_adduser(timer->clk,
                    qemu_allocate_irqs(omap_gp_timer_clk_update, timer, 1)[0]);
    timer->rate = omap_clk_getrate(timer->clk);
}

void omap_gp_timer_reset(struct omap_gp_timer_s *s)
{
    s->config = 0x000;
    s->status = 0;
    s->it_ena = 0;
    s->wu_ena = 0;
    s->inout = 0;
    s->capt2 = 0;
    s->capt_num = 0;
    s->pt = 0;
    s->trigger = gpt_trigger_none;
    s->capture = gpt_capture_none;
    s->scpwm = 0;
    s->ce = 0;
    s->pre = 0;
    s->ptv = 0;
    s->ar = 0;
    s->st = 0;
    s->posted = 1;
    s->val = 0x00000000;
    s->load_val = 0x00000000;
    s->capture_val[0] = 0x00000000;
    s->capture_val[1] = 0x00000000;
    s->match_val = 0x00000000;
    omap_gp_timer_update(s);
}

static uint32_t omap_gp_timer_readw(void *opaque, hwaddr addr)
{
    struct omap_gp_timer_s *s = (struct omap_gp_timer_s *) opaque;

    switch (addr) {
    case 0x00:	/* TIDR */
        return 0x21;

    case 0x10:	/* TIOCP_CFG */
        return s->config;

    case 0x14:	/* TISTAT */
        /* ??? When's this bit reset? */
        return 1;						/* RESETDONE */

    case 0x18:	/* TISR */
        return s->status;

    case 0x1c:	/* TIER */
        return s->it_ena;

    case 0x20:	/* TWER */
        return s->wu_ena;

    case 0x24:	/* TCLR */
        return (s->inout << 14) |
                (s->capt2 << 13) |
                (s->pt << 12) |
                (s->trigger << 10) |
                (s->capture << 8) |
                (s->scpwm << 7) |
                (s->ce << 6) |
                (s->pre << 5) |
                (s->ptv << 2) |
                (s->ar << 1) |
                (s->st << 0);

    case 0x28:	/* TCRR */
        return omap_gp_timer_read(s);

    case 0x2c:	/* TLDR */
        return s->load_val;

    case 0x30:	/* TTGR */
        return 0xffffffff;

    case 0x34:	/* TWPS */
        return 0x00000000;	/* No posted writes pending.  */

    case 0x38:	/* TMAR */
        return s->match_val;

    case 0x3c:	/* TCAR1 */
        return s->capture_val[0];

    case 0x40:	/* TSICR */
        return s->posted << 2;

    case 0x44:	/* TCAR2 */
        return s->capture_val[1];
    }

    OMAP_BAD_REG(addr);
    return 0;
}

static uint32_t omap_gp_timer_readh(void *opaque, hwaddr addr)
{
    struct omap_gp_timer_s *s = (struct omap_gp_timer_s *) opaque;
    uint32_t ret;

    if (addr & 2)
        return s->readh;
    else {
        ret = omap_gp_timer_readw(opaque, addr);
        s->readh = ret >> 16;
        return ret & 0xffff;
    }
}

static void omap_gp_timer_write(void *opaque, hwaddr addr,
                uint32_t value)
{
    struct omap_gp_timer_s *s = (struct omap_gp_timer_s *) opaque;

    switch (addr) {
    case 0x00:	/* TIDR */
    case 0x14:	/* TISTAT */
    case 0x34:	/* TWPS */
    case 0x3c:	/* TCAR1 */
    case 0x44:	/* TCAR2 */
        OMAP_RO_REG(addr);
        break;

    case 0x10:	/* TIOCP_CFG */
        s->config = value & 0x33d;
        if (((value >> 3) & 3) == 3)				/* IDLEMODE */
            fprintf(stderr, "%s: illegal IDLEMODE value in TIOCP_CFG\n",
                            __FUNCTION__);
        if (value & 2)						/* SOFTRESET */
            omap_gp_timer_reset(s);
        break;

    case 0x18:	/* TISR */
        if (value & GPT_TCAR_IT)
            s->capt_num = 0;
        if (s->status && !(s->status &= ~value))
            qemu_irq_lower(s->irq);
        break;

    case 0x1c:	/* TIER */
        s->it_ena = value & 7;
        break;

    case 0x20:	/* TWER */
        s->wu_ena = value & 7;
        break;

    case 0x24:	/* TCLR */
        omap_gp_timer_sync(s);
        s->inout = (value >> 14) & 1;
        s->capt2 = (value >> 13) & 1;
        s->pt = (value >> 12) & 1;
        s->trigger = (value >> 10) & 3;
        if (s->capture == gpt_capture_none &&
                        ((value >> 8) & 3) != gpt_capture_none)
            s->capt_num = 0;
        s->capture = (value >> 8) & 3;
        s->scpwm = (value >> 7) & 1;
        s->ce = (value >> 6) & 1;
        s->pre = (value >> 5) & 1;
        s->ptv = (value >> 2) & 7;
        s->ar = (value >> 1) & 1;
        s->st = (value >> 0) & 1;
        if (s->inout && s->trigger != gpt_trigger_none)
            fprintf(stderr, "%s: GP timer pin must be an output "
                            "for this trigger mode\n", __FUNCTION__);
        if (!s->inout && s->capture != gpt_capture_none)
            fprintf(stderr, "%s: GP timer pin must be an input "
                            "for this capture mode\n", __FUNCTION__);
        if (s->trigger == gpt_trigger_none)
            omap_gp_timer_out(s, s->scpwm);
        /* TODO: make sure this doesn't overflow 32-bits */
        s->ticks_per_sec = get_ticks_per_sec() << (s->pre ? s->ptv + 1 : 0);
        omap_gp_timer_update(s);
        break;

    case 0x28:	/* TCRR */
        s->time = qemu_clock_get_ns(QEMU_CLOCK_VIRTUAL);
        s->val = value;
        omap_gp_timer_update(s);
        break;

    case 0x2c:	/* TLDR */
        s->load_val = value;
        break;

    case 0x30:	/* TTGR */
        s->time = qemu_clock_get_ns(QEMU_CLOCK_VIRTUAL);
        s->val = s->load_val;
        omap_gp_timer_update(s);
        break;

    case 0x38:	/* TMAR */
        omap_gp_timer_sync(s);
        s->match_val = value;
        omap_gp_timer_update(s);
        break;

    case 0x40:	/* TSICR */
        s->posted = (value >> 2) & 1;
        if (value & 2)	/* How much exactly are we supposed to reset? */
            omap_gp_timer_reset(s);
        break;

    default:
        OMAP_BAD_REG(addr);
    }
}

static void omap_gp_timer_writeh(void *opaque, hwaddr addr,
                uint32_t value)
{
    struct omap_gp_timer_s *s = (struct omap_gp_timer_s *) opaque;

    if (addr & 2)
        return omap_gp_timer_write(opaque, addr, (value << 16) | s->writeh);
    else
        s->writeh = (uint16_t) value;
}

static const MemoryRegionOps omap_gp_timer_ops = {
    .old_mmio = {
        .read = {
            omap_badwidth_read32,
            omap_gp_timer_readh,
            omap_gp_timer_readw,
        },
        .write = {
            omap_badwidth_write32,
            omap_gp_timer_writeh,
            omap_gp_timer_write,
        },
    },
    .endianness = DEVICE_NATIVE_ENDIAN,
};

struct omap_gp_timer_s *omap_gp_timer_init(struct omap_target_agent_s *ta,
                qemu_irq irq, omap_clk fclk, omap_clk iclk)
{
    struct omap_gp_timer_s *s = (struct omap_gp_timer_s *)
            g_malloc0(sizeof(struct omap_gp_timer_s));

    s->ta = ta;
    s->irq = irq;
    s->clk = fclk;
    s->timer = timer_new_ns(QEMU_CLOCK_VIRTUAL, omap_gp_timer_tick, s);
    s->match = timer_new_ns(QEMU_CLOCK_VIRTUAL, omap_gp_timer_match, s);
    s->in = qemu_allocate_irqs(omap_gp_timer_input, s, 1)[0];
    omap_gp_timer_reset(s);
    omap_gp_timer_clk_setup(s);

    memory_region_init_io(&s->iomem, NULL, &omap_gp_timer_ops, s, "omap.gptimer",
                          omap_l4_region_size(ta, 0));
    omap_l4_attach(ta, 0, &s->iomem);

    return s;
}<|MERGE_RESOLUTION|>--- conflicted
+++ resolved
@@ -109,9 +109,7 @@
     uint64_t distance, rate;
 
     if (timer->st && timer->rate) {
-<<<<<<< HEAD
-        distance = qemu_get_clock_ns(vm_clock) - timer->time;
-
+        distance = qemu_clock_get_ns(QEMU_CLOCK_VIRTUAL) - timer->time;
         /*if ticks_per_sec is bigger than 32bit we cannot use muldiv64*/
         if (timer->ticks_per_sec > 0xffffffff) {
             distance /= get_ticks_per_sec() / 1000; /*distance ms*/
@@ -120,10 +118,6 @@
         } else {
             distance = muldiv64(distance, timer->rate, timer->ticks_per_sec);
         }
-=======
-        distance = qemu_clock_get_ns(QEMU_CLOCK_VIRTUAL) - timer->time;
-        distance = muldiv64(distance, timer->rate, timer->ticks_per_sec);
->>>>>>> 0e7b9f06
 
         if (distance >= 0xffffffff - timer->val)
             return 0xffffffff;
@@ -146,7 +140,6 @@
     int64_t expires, matches, rate;
 
     if (timer->st && timer->rate) {
-<<<<<<< HEAD
         if (timer->ticks_per_sec > 0xffffffff) {
             rate = timer->rate >> (timer->pre ? timer->ptv + 1 : 0);
             expires = muldiv64(0x100000000ll - timer->val,
@@ -155,7 +148,7 @@
             expires = muldiv64(0x100000000ll - timer->val,
                                timer->ticks_per_sec, timer->rate);
         }
-        qemu_mod_timer(timer->timer, timer->time + expires);
+        timer_mod(timer->timer, timer->time + expires);
 
         if (timer->ce && timer->match_val >= timer->val) {
             if (timer->ticks_per_sec > 0xffffffff) {
@@ -166,22 +159,10 @@
                 matches = muldiv64(timer->match_val - timer->val,
                                    timer->ticks_per_sec, timer->rate);
             }
-            qemu_mod_timer(timer->match, timer->time + matches);
+            timer_mod(timer->match, timer->time + matches);
         } else {
-            qemu_del_timer(timer->match);
+            timer_del(timer->match);
         }
-=======
-        expires = muldiv64(0x100000000ll - timer->val,
-                        timer->ticks_per_sec, timer->rate);
-        timer_mod(timer->timer, timer->time + expires);
-
-        if (timer->ce && timer->match_val >= timer->val) {
-            matches = muldiv64(timer->match_val - timer->val,
-                            timer->ticks_per_sec, timer->rate);
-            timer_mod(timer->match, timer->time + matches);
-        } else
-            timer_del(timer->match);
->>>>>>> 0e7b9f06
     } else {
         timer_del(timer->timer);
         timer_del(timer->match);
