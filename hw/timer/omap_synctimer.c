/*
 * TI OMAP2 32kHz sync timer emulation.
 *
 * Copyright (C) 2007-2008 Nokia Corporation
 * Written by Andrzej Zaborowski <andrew@openedhand.com>
 *
 * This program is free software; you can redistribute it and/or
 * modify it under the terms of the GNU General Public License as
 * published by the Free Software Foundation; either version 2 or
 * (at your option) any later version of the License.
 *
 * This program is distributed in the hope that it will be useful,
 * but WITHOUT ANY WARRANTY; without even the implied warranty of
 * MERCHANTABILITY or FITNESS FOR A PARTICULAR PURPOSE.  See the
 * GNU General Public License for more details.
 *
 * You should have received a copy of the GNU General Public License along
 * with this program; if not, see <http://www.gnu.org/licenses/>.
 */
#include "hw/hw.h"
#include "qemu/timer.h"
#include "hw/arm/omap.h"
struct omap_synctimer_s {
    MemoryRegion iomem;
    uint32_t val;
    uint16_t readh;
    uint32_t sysconfig; /*OMAP3*/
};

/* 32-kHz Sync Timer of the OMAP2 */
static uint32_t omap_synctimer_read(struct omap_synctimer_s *s) {
    return muldiv64(qemu_get_clock_ns(vm_clock), 0x8000, get_ticks_per_sec());
}

void omap_synctimer_reset(struct omap_synctimer_s *s)
{
    s->val = omap_synctimer_read(s);
}

static uint32_t omap_synctimer_readw(void *opaque, hwaddr addr)
{
    struct omap_synctimer_s *s = (struct omap_synctimer_s *) opaque;

    switch (addr) {
    case 0x00:	/* 32KSYNCNT_REV */
        return 0x21;

    case 0x10:	/* CR */
        return omap_synctimer_read(s) - s->val;
    }

    OMAP_BAD_REG(addr);
    return 0;
}

static uint32_t omap3_synctimer_readw(void *opaque, hwaddr addr)
{
    struct omap_synctimer_s *s = (struct omap_synctimer_s *)opaque;
    return (addr == 0x04)
        ? s->sysconfig
        : omap_synctimer_readw(opaque, addr);
}

static uint32_t omap_synctimer_readh(void *opaque, hwaddr addr)
{
    struct omap_synctimer_s *s = (struct omap_synctimer_s *) opaque;
    uint32_t ret;

    if (addr & 2)
        return s->readh;
    else {
        ret = omap_synctimer_readw(opaque, addr);
        s->readh = ret >> 16;
        return ret & 0xffff;
    }
}

static uint32_t omap3_synctimer_readh(void *opaque, hwaddr addr)
{
    struct omap_synctimer_s *s = (struct omap_synctimer_s *) opaque;
    uint32_t ret;

    if (addr & 2) {
        return s->readh;
    }

    ret = omap3_synctimer_readw(opaque, addr);
    s->readh = ret >> 16;
    return ret & 0xffff;
}

static void omap_synctimer_write(void *opaque, hwaddr addr,
                uint32_t value)
{
    OMAP_BAD_REG(addr);
}


static void omap3_synctimer_write(void *opaque, hwaddr addr,
                                  uint32_t value)
{
    struct omap_synctimer_s *s = (struct omap_synctimer_s *)opaque;
    if (addr == 0x04) {
        s->sysconfig = value & 0x0c;
    } else {
        OMAP_BAD_REG(addr);
    }
}

static const MemoryRegionOps omap_synctimer_ops = {
    .old_mmio = {
        .read = {
            omap_badwidth_read32,
            omap_synctimer_readh,
            omap_synctimer_readw,
        },
        .write = {
            omap_badwidth_write32,
            omap_synctimer_write,
            omap_synctimer_write,
        },
    },
    .endianness = DEVICE_NATIVE_ENDIAN,
};

static const MemoryRegionOps omap3_synctimer_ops = {
    .old_mmio = {
        .read = {
            omap_badwidth_read32,
            omap3_synctimer_readh,
            omap3_synctimer_readw,
        },
        .write = {
            omap_badwidth_write32,
            omap3_synctimer_write,
            omap3_synctimer_write,
        },
    },
    .endianness = DEVICE_NATIVE_ENDIAN,
};

struct omap_synctimer_s *omap_synctimer_init(struct omap_target_agent_s *ta,
                struct omap_mpu_state_s *mpu, omap_clk fclk, omap_clk iclk)
{
    struct omap_synctimer_s *s = g_malloc0(sizeof(*s));

    omap_synctimer_reset(s);
<<<<<<< HEAD
    if (cpu_class_omap3(mpu)) {
        memory_region_init_io(&s->iomem, &omap3_synctimer_ops, s,
                              "omap.synctimer", omap_l4_region_size(ta, 0));
    } else {
        memory_region_init_io(&s->iomem, &omap_synctimer_ops, s,
                              "omap.synctimer", omap_l4_region_size(ta, 0));
    }
=======
    memory_region_init_io(&s->iomem, NULL, &omap_synctimer_ops, s, "omap.synctimer",
                          omap_l4_region_size(ta, 0));
>>>>>>> b9ac5d92
    omap_l4_attach(ta, 0, &s->iomem);

    return s;
}<|MERGE_RESOLUTION|>--- conflicted
+++ resolved
@@ -145,18 +145,13 @@
     struct omap_synctimer_s *s = g_malloc0(sizeof(*s));
 
     omap_synctimer_reset(s);
-<<<<<<< HEAD
     if (cpu_class_omap3(mpu)) {
-        memory_region_init_io(&s->iomem, &omap3_synctimer_ops, s,
+        memory_region_init_io(&s->iomem, NULL, &omap3_synctimer_ops, s,
                               "omap.synctimer", omap_l4_region_size(ta, 0));
     } else {
-        memory_region_init_io(&s->iomem, &omap_synctimer_ops, s,
+        memory_region_init_io(&s->iomem, NULL, &omap_synctimer_ops, s,
                               "omap.synctimer", omap_l4_region_size(ta, 0));
     }
-=======
-    memory_region_init_io(&s->iomem, NULL, &omap_synctimer_ops, s, "omap.synctimer",
-                          omap_l4_region_size(ta, 0));
->>>>>>> b9ac5d92
     omap_l4_attach(ta, 0, &s->iomem);
 
     return s;
