/*
 * QEMU 16550A UART emulation
 *
 * Copyright (c) 2003-2004 Fabrice Bellard
 * Copyright (c) 2008 Citrix Systems, Inc.
 *
 * Permission is hereby granted, free of charge, to any person obtaining a copy
 * of this software and associated documentation files (the "Software"), to deal
 * in the Software without restriction, including without limitation the rights
 * to use, copy, modify, merge, publish, distribute, sublicense, and/or sell
 * copies of the Software, and to permit persons to whom the Software is
 * furnished to do so, subject to the following conditions:
 *
 * The above copyright notice and this permission notice shall be included in
 * all copies or substantial portions of the Software.
 *
 * THE SOFTWARE IS PROVIDED "AS IS", WITHOUT WARRANTY OF ANY KIND, EXPRESS OR
 * IMPLIED, INCLUDING BUT NOT LIMITED TO THE WARRANTIES OF MERCHANTABILITY,
 * FITNESS FOR A PARTICULAR PURPOSE AND NONINFRINGEMENT. IN NO EVENT SHALL
 * THE AUTHORS OR COPYRIGHT HOLDERS BE LIABLE FOR ANY CLAIM, DAMAGES OR OTHER
 * LIABILITY, WHETHER IN AN ACTION OF CONTRACT, TORT OR OTHERWISE, ARISING FROM,
 * OUT OF OR IN CONNECTION WITH THE SOFTWARE OR THE USE OR OTHER DEALINGS IN
 * THE SOFTWARE.
 */

#include "serial.h"
#include "qemu-char.h"
#include "qemu-timer.h"

//#define DEBUG_SERIAL

#define UART_LCR_DLAB	0x80	/* Divisor latch access bit */

#define UART_IER_MSI	0x08	/* Enable Modem status interrupt */
#define UART_IER_RLSI	0x04	/* Enable receiver line status interrupt */
#define UART_IER_THRI	0x02	/* Enable Transmitter holding register int. */
#define UART_IER_RDI	0x01	/* Enable receiver data interrupt */

#define UART_IIR_NO_INT	0x01	/* No interrupts pending */
#define UART_IIR_ID	0x06	/* Mask for the interrupt ID */

#define UART_IIR_MSI	0x00	/* Modem status interrupt */
#define UART_IIR_THRI	0x02	/* Transmitter holding register empty */
#define UART_IIR_RDI	0x04	/* Receiver data interrupt */
#define UART_IIR_RLSI	0x06	/* Receiver line status interrupt */
#define UART_IIR_CTI    0x0C    /* Character Timeout Indication */

#define UART_IIR_FENF   0x80    /* Fifo enabled, but not functionning */
#define UART_IIR_FE     0xC0    /* Fifo enabled */

/*
 * These are the definitions for the Modem Control Register
 */
#define UART_MCR_LOOP	0x10	/* Enable loopback test mode */
#define UART_MCR_OUT2	0x08	/* Out2 complement */
#define UART_MCR_OUT1	0x04	/* Out1 complement */
#define UART_MCR_RTS	0x02	/* RTS complement */
#define UART_MCR_DTR	0x01	/* DTR complement */

/*
 * These are the definitions for the Modem Status Register
 */
#define UART_MSR_DCD	0x80	/* Data Carrier Detect */
#define UART_MSR_RI	0x40	/* Ring Indicator */
#define UART_MSR_DSR	0x20	/* Data Set Ready */
#define UART_MSR_CTS	0x10	/* Clear to Send */
#define UART_MSR_DDCD	0x08	/* Delta DCD */
#define UART_MSR_TERI	0x04	/* Trailing edge ring indicator */
#define UART_MSR_DDSR	0x02	/* Delta DSR */
#define UART_MSR_DCTS	0x01	/* Delta CTS */
#define UART_MSR_ANY_DELTA 0x0F	/* Any of the delta bits! */

#define UART_LSR_TEMT	0x40	/* Transmitter empty */
#define UART_LSR_THRE	0x20	/* Transmit-hold-register empty */
#define UART_LSR_BI	0x10	/* Break interrupt indicator */
#define UART_LSR_FE	0x08	/* Frame error indicator */
#define UART_LSR_PE	0x04	/* Parity error indicator */
#define UART_LSR_OE	0x02	/* Overrun error indicator */
#define UART_LSR_DR	0x01	/* Receiver data ready */
#define UART_LSR_INT_ANY 0x1E	/* Any of the lsr-interrupt-triggering status bits */

/* Interrupt trigger levels. The byte-counts are for 16550A - in newer UARTs the byte-count for each ITL is higher. */

#define UART_FCR_ITL_1      0x00 /* 1 byte ITL */
#define UART_FCR_ITL_2      0x40 /* 4 bytes ITL */
#define UART_FCR_ITL_3      0x80 /* 8 bytes ITL */
#define UART_FCR_ITL_4      0xC0 /* 14 bytes ITL */

#define UART_FCR_DMS        0x08    /* DMA Mode Select */
#define UART_FCR_XFR        0x04    /* XMIT Fifo Reset */
#define UART_FCR_RFR        0x02    /* RCVR Fifo Reset */
#define UART_FCR_FE         0x01    /* FIFO Enable */

#define XMIT_FIFO           0
#define RECV_FIFO           1
#define MAX_XMIT_RETRY      4

#ifdef DEBUG_SERIAL
#define DPRINTF(fmt, ...) \
do { fprintf(stderr, "serial: " fmt , ## __VA_ARGS__); } while (0)
#else
#define DPRINTF(fmt, ...) \
do {} while (0)
#endif

static void serial_receive1(void *opaque, const uint8_t *buf, int size);

static void fifo_clear(SerialState *s, int fifo)
{
    SerialFIFO *f = (fifo) ? &s->recv_fifo : &s->xmit_fifo;
    memset(f->data, 0, UART_FIFO_LENGTH);
    f->count = 0;
    f->head = 0;
    f->tail = 0;
}

static int fifo_put(SerialState *s, int fifo, uint8_t chr)
{
    SerialFIFO *f = (fifo) ? &s->recv_fifo : &s->xmit_fifo;

    /* Receive overruns do not overwrite FIFO contents. */
    if (fifo == XMIT_FIFO || f->count < UART_FIFO_LENGTH) {

        f->data[f->head++] = chr;

        if (f->head == UART_FIFO_LENGTH)
            f->head = 0;
    }

    if (f->count < UART_FIFO_LENGTH)
        f->count++;
    else if (fifo == RECV_FIFO)
        s->lsr |= UART_LSR_OE;

    return 1;
}

static uint8_t fifo_get(SerialState *s, int fifo)
{
    SerialFIFO *f = (fifo) ? &s->recv_fifo : &s->xmit_fifo;
    uint8_t c;

    if(f->count == 0)
        return 0;

    c = f->data[f->tail++];
    if (f->tail == UART_FIFO_LENGTH)
        f->tail = 0;
    f->count--;

    return c;
}

static void serial_update_irq(SerialState *s)
{
    uint8_t tmp_iir = UART_IIR_NO_INT;

    if ((s->ier & UART_IER_RLSI) && (s->lsr & UART_LSR_INT_ANY)) {
        tmp_iir = UART_IIR_RLSI;
    } else if ((s->ier & UART_IER_RDI) && s->timeout_ipending) {
        /* Note that(s->ier & UART_IER_RDI) can mask this interrupt,
         * this is not in the specification but is observed on existing
         * hardware.  */
        tmp_iir = UART_IIR_CTI;
    } else if ((s->ier & UART_IER_RDI) && (s->lsr & UART_LSR_DR) &&
               (!(s->fcr & UART_FCR_FE) ||
                s->recv_fifo.count >= s->recv_fifo.itl)) {
        tmp_iir = UART_IIR_RDI;
    } else if ((s->ier & UART_IER_THRI) && s->thr_ipending) {
        tmp_iir = UART_IIR_THRI;
    } else if ((s->ier & UART_IER_MSI) && (s->msr & UART_MSR_ANY_DELTA)) {
        tmp_iir = UART_IIR_MSI;
    }

    s->iir = tmp_iir | (s->iir & 0xF0);

    if (tmp_iir != UART_IIR_NO_INT) {
        qemu_irq_raise(s->irq);
    } else {
        qemu_irq_lower(s->irq);
    }
}

static void serial_update_parameters(SerialState *s)
{
    int speed, parity, data_bits, stop_bits, frame_size;
    QEMUSerialSetParams ssp;

    if (s->divider == 0)
        return;

    /* Start bit. */
    frame_size = 1;
    if (s->lcr & 0x08) {
        /* Parity bit. */
        frame_size++;
        if (s->lcr & 0x10)
            parity = 'E';
        else
            parity = 'O';
    } else {
            parity = 'N';
    }
    if (s->lcr & 0x04)
        stop_bits = 2;
    else
        stop_bits = 1;

    data_bits = (s->lcr & 0x03) + 5;
    frame_size += data_bits + stop_bits;
    speed = s->baudbase / s->divider;
    ssp.speed = speed;
    ssp.parity = parity;
    ssp.data_bits = data_bits;
    ssp.stop_bits = stop_bits;
    s->char_transmit_time =  (get_ticks_per_sec() / speed) * frame_size;
    qemu_chr_fe_ioctl(s->chr, CHR_IOCTL_SERIAL_SET_PARAMS, &ssp);

    DPRINTF("speed=%d parity=%c data=%d stop=%d\n",
           speed, parity, data_bits, stop_bits);
}

static void serial_update_msl(SerialState *s)
{
    uint8_t omsr;
    int flags;

    qemu_del_timer(s->modem_status_poll);

    if (qemu_chr_fe_ioctl(s->chr,CHR_IOCTL_SERIAL_GET_TIOCM, &flags) == -ENOTSUP) {
        s->poll_msl = -1;
        return;
    }

    omsr = s->msr;

    s->msr = (flags & CHR_TIOCM_CTS) ? s->msr | UART_MSR_CTS : s->msr & ~UART_MSR_CTS;
    s->msr = (flags & CHR_TIOCM_DSR) ? s->msr | UART_MSR_DSR : s->msr & ~UART_MSR_DSR;
    s->msr = (flags & CHR_TIOCM_CAR) ? s->msr | UART_MSR_DCD : s->msr & ~UART_MSR_DCD;
    s->msr = (flags & CHR_TIOCM_RI) ? s->msr | UART_MSR_RI : s->msr & ~UART_MSR_RI;

    if (s->msr != omsr) {
         /* Set delta bits */
         s->msr = s->msr | ((s->msr >> 4) ^ (omsr >> 4));
         /* UART_MSR_TERI only if change was from 1 -> 0 */
         if ((s->msr & UART_MSR_TERI) && !(omsr & UART_MSR_RI))
             s->msr &= ~UART_MSR_TERI;
         serial_update_irq(s);
    }

    /* The real 16550A apparently has a 250ns response latency to line status changes.
       We'll be lazy and poll only every 10ms, and only poll it at all if MSI interrupts are turned on */

    if (s->poll_msl)
        qemu_mod_timer(s->modem_status_poll, qemu_get_clock_ns(vm_clock) + get_ticks_per_sec() / 100);
}

static void serial_xmit(void *opaque)
{
    SerialState *s = opaque;
    uint64_t new_xmit_ts = qemu_get_clock_ns(vm_clock);

    if (s->tsr_retry <= 0) {
        if (s->fcr & UART_FCR_FE) {
            s->tsr = fifo_get(s,XMIT_FIFO);
            if (!s->xmit_fifo.count)
                s->lsr |= UART_LSR_THRE;
        } else if ((s->lsr & UART_LSR_THRE)) {
            return;
        } else {
            s->tsr = s->thr;
            s->lsr |= UART_LSR_THRE;
            s->lsr &= ~UART_LSR_TEMT;
        }
    }

    if (s->mcr & UART_MCR_LOOP) {
        /* in loopback mode, say that we just received a char */
        serial_receive1(s, &s->tsr, 1);
    } else if (qemu_chr_fe_write(s->chr, &s->tsr, 1) != 1) {
        if ((s->tsr_retry >= 0) && (s->tsr_retry <= MAX_XMIT_RETRY)) {
            s->tsr_retry++;
            qemu_mod_timer(s->transmit_timer,  new_xmit_ts + s->char_transmit_time);
            return;
        } else if (s->poll_msl < 0) {
            /* If we exceed MAX_XMIT_RETRY and the backend is not a real serial port, then
            drop any further failed writes instantly, until we get one that goes through.
            This is to prevent guests that log to unconnected pipes or pty's from stalling. */
            s->tsr_retry = -1;
        }
    }
    else {
        s->tsr_retry = 0;
    }

    s->last_xmit_ts = qemu_get_clock_ns(vm_clock);
    if (!(s->lsr & UART_LSR_THRE))
        qemu_mod_timer(s->transmit_timer, s->last_xmit_ts + s->char_transmit_time);

    if (s->lsr & UART_LSR_THRE) {
        s->lsr |= UART_LSR_TEMT;
        s->thr_ipending = 1;
        serial_update_irq(s);
    }
}


static void serial_ioport_write(void *opaque, uint32_t addr, uint32_t val)
{
    SerialState *s = opaque;

    addr &= 7;
    DPRINTF("write addr=0x%02x val=0x%02x\n", addr, val);
    switch(addr) {
    default:
    case 0:
        if (s->lcr & UART_LCR_DLAB) {
            s->divider = (s->divider & 0xff00) | val;
            serial_update_parameters(s);
        } else {
            s->thr = (uint8_t) val;
            if(s->fcr & UART_FCR_FE) {
                fifo_put(s, XMIT_FIFO, s->thr);
                s->thr_ipending = 0;
                s->lsr &= ~UART_LSR_TEMT;
                s->lsr &= ~UART_LSR_THRE;
                serial_update_irq(s);
            } else {
                s->thr_ipending = 0;
                s->lsr &= ~UART_LSR_THRE;
                serial_update_irq(s);
            }
            serial_xmit(s);
        }
        break;
    case 1:
        if (s->lcr & UART_LCR_DLAB) {
            s->divider = (s->divider & 0x00ff) | (val << 8);
            serial_update_parameters(s);
        } else {
            s->ier = val & 0x0f;
            /* If the backend device is a real serial port, turn polling of the modem
               status lines on physical port on or off depending on UART_IER_MSI state */
            if (s->poll_msl >= 0) {
                if (s->ier & UART_IER_MSI) {
                     s->poll_msl = 1;
                     serial_update_msl(s);
                } else {
                     qemu_del_timer(s->modem_status_poll);
                     s->poll_msl = 0;
                }
            }
            if (s->lsr & UART_LSR_THRE) {
                s->thr_ipending = 1;
                serial_update_irq(s);
            }
        }
        break;
    case 2:
        val = val & 0xFF;

        if (s->fcr == val)
            break;

        /* Did the enable/disable flag change? If so, make sure FIFOs get flushed */
        if ((val ^ s->fcr) & UART_FCR_FE)
            val |= UART_FCR_XFR | UART_FCR_RFR;

        /* FIFO clear */

        if (val & UART_FCR_RFR) {
            qemu_del_timer(s->fifo_timeout_timer);
            s->timeout_ipending=0;
            fifo_clear(s,RECV_FIFO);
            if ((s->lsr & UART_LSR_DR)) {
                s->lsr &= ~(UART_LSR_DR | UART_LSR_BI | UART_LSR_OE);
                if (!(s->mcr & UART_MCR_LOOP)) {
                    qemu_chr_accept_input(s->chr);
                }
            }
        }

        if (val & UART_FCR_XFR) {
            fifo_clear(s,XMIT_FIFO);
            s->lsr |= UART_LSR_THRE;
        }

        if (val & UART_FCR_FE) {
            s->iir |= UART_IIR_FE;
            /* Set RECV_FIFO trigger Level */
            switch (val & 0xC0) {
            case UART_FCR_ITL_1:
                s->recv_fifo.itl = 1;
                break;
            case UART_FCR_ITL_2:
                s->recv_fifo.itl = 4;
                break;
            case UART_FCR_ITL_3:
                s->recv_fifo.itl = 8;
                break;
            case UART_FCR_ITL_4:
                s->recv_fifo.itl = 14;
                break;
            }
        } else
            s->iir &= ~UART_IIR_FE;

        /* Set fcr - or at least the bits in it that are supposed to "stick" */
        s->fcr = val & 0xC9;
        serial_update_irq(s);
        break;
    case 3:
        {
            int break_enable;
            s->lcr = val;
            serial_update_parameters(s);
            break_enable = (val >> 6) & 1;
            if (break_enable != s->last_break_enable) {
                s->last_break_enable = break_enable;
                qemu_chr_fe_ioctl(s->chr, CHR_IOCTL_SERIAL_SET_BREAK,
                               &break_enable);
            }
        }
        break;
    case 4:
        {
            int flags;
            int old_mcr = s->mcr;
            s->mcr = val & 0x1f;
            if (val & UART_MCR_LOOP)
                break;

            if (s->poll_msl >= 0 && old_mcr != s->mcr) {

                qemu_chr_fe_ioctl(s->chr,CHR_IOCTL_SERIAL_GET_TIOCM, &flags);

                flags &= ~(CHR_TIOCM_RTS | CHR_TIOCM_DTR);

                if (val & UART_MCR_RTS)
                    flags |= CHR_TIOCM_RTS;
                if (val & UART_MCR_DTR)
                    flags |= CHR_TIOCM_DTR;

                qemu_chr_fe_ioctl(s->chr,CHR_IOCTL_SERIAL_SET_TIOCM, &flags);
                /* Update the modem status after a one-character-send wait-time, since there may be a response
                   from the device/computer at the other end of the serial line */
                qemu_mod_timer(s->modem_status_poll, qemu_get_clock_ns(vm_clock) + s->char_transmit_time);
            }
        }
        break;
    case 5:
        break;
    case 6:
        break;
    case 7:
        s->scr = val;
        break;
    }
}

static uint32_t serial_ioport_read(void *opaque, uint32_t addr)
{
    SerialState *s = opaque;
    uint32_t ret;

    addr &= 7;
    switch(addr) {
    default:
    case 0:
        if (s->lcr & UART_LCR_DLAB) {
            ret = s->divider & 0xff;
        } else {
            if(s->fcr & UART_FCR_FE) {
                ret = fifo_get(s,RECV_FIFO);
                if (s->recv_fifo.count == 0)
                    s->lsr &= ~(UART_LSR_DR | UART_LSR_BI);
                else
                    qemu_mod_timer(s->fifo_timeout_timer, qemu_get_clock_ns (vm_clock) + s->char_transmit_time * 4);
                s->timeout_ipending = 0;
            } else {
                ret = s->rbr;
                s->lsr &= ~(UART_LSR_DR | UART_LSR_BI);
            }
            serial_update_irq(s);
            if (!(s->mcr & UART_MCR_LOOP)) {
                /* in loopback mode, don't receive any data */
                qemu_chr_accept_input(s->chr);
            }
        }
        break;
    case 1:
        if (s->lcr & UART_LCR_DLAB) {
            ret = (s->divider >> 8) & 0xff;
        } else {
            ret = s->ier;
        }
        break;
    case 2:
        ret = s->iir;
        if ((ret & UART_IIR_ID) == UART_IIR_THRI) {
            s->thr_ipending = 0;
            serial_update_irq(s);
        }
        break;
    case 3:
        ret = s->lcr;
        break;
    case 4:
        ret = s->mcr;
        break;
    case 5:
        ret = s->lsr;
        /* Clear break and overrun interrupts */
        if (s->lsr & (UART_LSR_BI|UART_LSR_OE)) {
            s->lsr &= ~(UART_LSR_BI|UART_LSR_OE);
            serial_update_irq(s);
        }
        break;
    case 6:
        if (s->mcr & UART_MCR_LOOP) {
            /* in loopback, the modem output pins are connected to the
               inputs */
            ret = (s->mcr & 0x0c) << 4;
            ret |= (s->mcr & 0x02) << 3;
            ret |= (s->mcr & 0x01) << 5;
        } else {
            if (s->poll_msl >= 0)
                serial_update_msl(s);
            ret = s->msr;
            /* Clear delta bits & msr int after read, if they were set */
            if (s->msr & UART_MSR_ANY_DELTA) {
                s->msr &= 0xF0;
                serial_update_irq(s);
            }
        }
        break;
    case 7:
        ret = s->scr;
        break;
    }
    DPRINTF("read addr=0x%02x val=0x%02x\n", addr, ret);
    return ret;
}

static int serial_can_receive(SerialState *s)
{
    if(s->fcr & UART_FCR_FE) {
        if(s->recv_fifo.count < UART_FIFO_LENGTH)
        /* Advertise (fifo.itl - fifo.count) bytes when count < ITL, and 1 if above. If UART_FIFO_LENGTH - fifo.count is
        advertised the effect will be to almost always fill the fifo completely before the guest has a chance to respond,
        effectively overriding the ITL that the guest has set. */
             return (s->recv_fifo.count <= s->recv_fifo.itl) ? s->recv_fifo.itl - s->recv_fifo.count : 1;
        else
             return 0;
    } else {
    return !(s->lsr & UART_LSR_DR);
    }
}

static void serial_receive_break(SerialState *s)
{
    s->rbr = 0;
    /* When the LSR_DR is set a null byte is pushed into the fifo */
    fifo_put(s, RECV_FIFO, '\0');
    s->lsr |= UART_LSR_BI | UART_LSR_DR;
    serial_update_irq(s);
}

/* There's data in recv_fifo and s->rbr has not been read for 4 char transmit times */
static void fifo_timeout_int (void *opaque) {
    SerialState *s = opaque;
    if (s->recv_fifo.count) {
        s->timeout_ipending = 1;
        serial_update_irq(s);
    }
}

static int serial_can_receive1(void *opaque)
{
    SerialState *s = opaque;
    return serial_can_receive(s);
}

static void serial_receive1(void *opaque, const uint8_t *buf, int size)
{
    SerialState *s = opaque;

    if (s->wakeup) {
        qemu_system_wakeup_request(QEMU_WAKEUP_REASON_OTHER);
    }
    if(s->fcr & UART_FCR_FE) {
        int i;
        for (i = 0; i < size; i++) {
            fifo_put(s, RECV_FIFO, buf[i]);
        }
        s->lsr |= UART_LSR_DR;
        /* call the timeout receive callback in 4 char transmit time */
        qemu_mod_timer(s->fifo_timeout_timer, qemu_get_clock_ns (vm_clock) + s->char_transmit_time * 4);
    } else {
        if (s->lsr & UART_LSR_DR)
            s->lsr |= UART_LSR_OE;
        s->rbr = buf[0];
        s->lsr |= UART_LSR_DR;
    }
    serial_update_irq(s);
}

static void serial_event(void *opaque, int event)
{
    SerialState *s = opaque;
    DPRINTF("event %x\n", event);
    if (event == CHR_EVENT_BREAK)
        serial_receive_break(s);
}

static void serial_pre_save(void *opaque)
{
    SerialState *s = opaque;
    s->fcr_vmstate = s->fcr;
}

static int serial_post_load(void *opaque, int version_id)
{
    SerialState *s = opaque;

    if (version_id < 3) {
        s->fcr_vmstate = 0;
    }
    /* Initialize fcr via setter to perform essential side-effects */
    serial_ioport_write(s, 0x02, s->fcr_vmstate);
    serial_update_parameters(s);
    return 0;
}

const VMStateDescription vmstate_serial = {
    .name = "serial",
    .version_id = 3,
    .minimum_version_id = 2,
    .pre_save = serial_pre_save,
    .post_load = serial_post_load,
    .fields      = (VMStateField []) {
        VMSTATE_UINT16_V(divider, SerialState, 2),
        VMSTATE_UINT8(rbr, SerialState),
        VMSTATE_UINT8(ier, SerialState),
        VMSTATE_UINT8(iir, SerialState),
        VMSTATE_UINT8(lcr, SerialState),
        VMSTATE_UINT8(mcr, SerialState),
        VMSTATE_UINT8(lsr, SerialState),
        VMSTATE_UINT8(msr, SerialState),
        VMSTATE_UINT8(scr, SerialState),
        VMSTATE_UINT8_V(fcr_vmstate, SerialState, 3),
        VMSTATE_END_OF_LIST()
    }
};

static void serial_reset(void *opaque)
{
    SerialState *s = opaque;

    s->rbr = 0;
    s->ier = 0;
    s->iir = UART_IIR_NO_INT;
    s->lcr = 0;
    s->lsr = UART_LSR_TEMT | UART_LSR_THRE;
    s->msr = UART_MSR_DCD | UART_MSR_DSR | UART_MSR_CTS;
    /* Default to 9600 baud, 1 start bit, 8 data bits, 1 stop bit, no parity. */
    s->divider = 0x0C;
    s->mcr = UART_MCR_OUT2;
    s->scr = 0;
    s->tsr_retry = 0;
    s->char_transmit_time = (get_ticks_per_sec() / 9600) * 10;
    s->poll_msl = 0;

    fifo_clear(s,RECV_FIFO);
    fifo_clear(s,XMIT_FIFO);

    s->last_xmit_ts = qemu_get_clock_ns(vm_clock);

    s->thr_ipending = 0;
    s->last_break_enable = 0;
    qemu_irq_lower(s->irq);
}

void serial_init_core(SerialState *s)
{
    if (!s->chr) {
        fprintf(stderr, "Can't create serial device, empty char device\n");
	exit(1);
    }

    s->modem_status_poll = qemu_new_timer_ns(vm_clock, (QEMUTimerCB *) serial_update_msl, s);

    s->fifo_timeout_timer = qemu_new_timer_ns(vm_clock, (QEMUTimerCB *) fifo_timeout_int, s);
    s->transmit_timer = qemu_new_timer_ns(vm_clock, (QEMUTimerCB *) serial_xmit, s);

    qemu_register_reset(serial_reset, s);

    qemu_chr_add_handlers(s->chr, serial_can_receive1, serial_receive1,
                          serial_event, s);
}

<<<<<<< HEAD
/* Get number of stored bytes in receive fifo. */
unsigned serial_rx_fifo_count(SerialState *s)
{
    return s->recv_fifo.count;
}

/* Get number of stored bytes in transmit fifo. */
unsigned serial_tx_fifo_count(SerialState *s)
{
    return s->xmit_fifo.count;
=======
void serial_exit_core(SerialState *s)
{
    qemu_chr_add_handlers(s->chr, NULL, NULL, NULL, NULL);
    qemu_unregister_reset(serial_reset, s);
>>>>>>> a8170e5e
}

/* Change the main reference oscillator frequency. */
void serial_set_frequency(SerialState *s, uint32_t frequency)
{
    s->baudbase = frequency;
    serial_update_parameters(s);
}

static const MemoryRegionPortio serial_portio[] = {
    { 0, 8, 1, .read = serial_ioport_read, .write = serial_ioport_write },
    PORTIO_END_OF_LIST()
};

const MemoryRegionOps serial_io_ops = {
    .old_portio = serial_portio
};

SerialState *serial_init(int base, qemu_irq irq, int baudbase,
                         CharDriverState *chr)
{
    SerialState *s;

    s = g_malloc0(sizeof(SerialState));

    s->irq = irq;
    s->baudbase = baudbase;
    s->chr = chr;
    serial_init_core(s);

    vmstate_register(NULL, base, &vmstate_serial, s);

    register_ioport_write(base, 8, 1, serial_ioport_write, s);
    register_ioport_read(base, 8, 1, serial_ioport_read, s);
    return s;
}

/* Memory mapped interface */
static uint64_t serial_mm_read(void *opaque, hwaddr addr,
                               unsigned size)
{
    SerialState *s = opaque;
    return serial_ioport_read(s, addr >> s->it_shift);
}

static void serial_mm_write(void *opaque, hwaddr addr,
                            uint64_t value, unsigned size)
{
    SerialState *s = opaque;
    value &= ~0u >> (32 - (size * 8));
    serial_ioport_write(s, addr >> s->it_shift, value);
}

static const MemoryRegionOps serial_mm_ops[3] = {
    [DEVICE_NATIVE_ENDIAN] = {
        .read = serial_mm_read,
        .write = serial_mm_write,
        .endianness = DEVICE_NATIVE_ENDIAN,
    },
    [DEVICE_LITTLE_ENDIAN] = {
        .read = serial_mm_read,
        .write = serial_mm_write,
        .endianness = DEVICE_LITTLE_ENDIAN,
    },
    [DEVICE_BIG_ENDIAN] = {
        .read = serial_mm_read,
        .write = serial_mm_write,
        .endianness = DEVICE_BIG_ENDIAN,
    },
};

SerialState *serial_mm_init(MemoryRegion *address_space,
                            hwaddr base, int it_shift,
                            qemu_irq irq, int baudbase,
                            CharDriverState *chr, enum device_endian end)
{
    SerialState *s;

    s = g_malloc0(sizeof(SerialState));

    s->it_shift = it_shift;
    s->irq = irq;
    s->baudbase = baudbase;
    s->chr = chr;

    serial_init_core(s);
    vmstate_register(NULL, base, &vmstate_serial, s);

    if (address_space) {
        memory_region_init_io(&s->io, &serial_mm_ops[end], s,
                              "serial", 8 << it_shift);
        memory_region_add_subregion(address_space, base, &s->io);
    }

    serial_update_msl(s);
    return s;
<<<<<<< HEAD
}

void serial_change_char_driver(SerialState *s, CharDriverState *chr)
{
    /* TODO this is somewhat guesswork, and pretty ugly anyhow */
    qemu_chr_add_handlers(s->chr, NULL, NULL, NULL, NULL);
    s->chr = chr;
    qemu_chr_add_handlers(s->chr, serial_can_receive1, serial_receive1,
                          serial_event, s);
    serial_update_msl(s);
}

const MemoryRegionOps *serial_get_memops(enum device_endian end)
{
    return &serial_mm_ops[end];
}

qemu_irq *serial_get_irq(SerialState *s)
{
    return &s->irq;
}

static Property serial_isa_properties[] = {
    DEFINE_PROP_UINT32("index", ISASerialState, index,   -1),
    DEFINE_PROP_HEX32("iobase", ISASerialState, iobase,  -1),
    DEFINE_PROP_UINT32("irq",   ISASerialState, isairq,  -1),
    DEFINE_PROP_CHR("chardev",  ISASerialState, state.chr),
    DEFINE_PROP_UINT32("wakeup", ISASerialState, state.wakeup, 0),
    DEFINE_PROP_END_OF_LIST(),
};

static void serial_isa_class_initfn(ObjectClass *klass, void *data)
{
    DeviceClass *dc = DEVICE_CLASS(klass);
    ISADeviceClass *ic = ISA_DEVICE_CLASS(klass);
    ic->init = serial_isa_initfn;
    dc->vmsd = &vmstate_isa_serial;
    dc->props = serial_isa_properties;
}

static TypeInfo serial_isa_info = {
    .name          = "isa-serial",
    .parent        = TYPE_ISA_DEVICE,
    .instance_size = sizeof(ISASerialState),
    .class_init    = serial_isa_class_initfn,
};

static void serial_register_types(void)
{
    type_register_static(&serial_isa_info);
}

type_init(serial_register_types)
=======
}
>>>>>>> a8170e5e
<|MERGE_RESOLUTION|>--- conflicted
+++ resolved
@@ -699,7 +699,12 @@
                           serial_event, s);
 }
 
-<<<<<<< HEAD
+void serial_exit_core(SerialState *s)
+{
+    qemu_chr_add_handlers(s->chr, NULL, NULL, NULL, NULL);
+    qemu_unregister_reset(serial_reset, s);
+}
+
 /* Get number of stored bytes in receive fifo. */
 unsigned serial_rx_fifo_count(SerialState *s)
 {
@@ -710,12 +715,6 @@
 unsigned serial_tx_fifo_count(SerialState *s)
 {
     return s->xmit_fifo.count;
-=======
-void serial_exit_core(SerialState *s)
-{
-    qemu_chr_add_handlers(s->chr, NULL, NULL, NULL, NULL);
-    qemu_unregister_reset(serial_reset, s);
->>>>>>> a8170e5e
 }
 
 /* Change the main reference oscillator frequency. */
@@ -812,7 +811,6 @@
 
     serial_update_msl(s);
     return s;
-<<<<<<< HEAD
 }
 
 void serial_change_char_driver(SerialState *s, CharDriverState *chr)
@@ -833,39 +831,4 @@
 qemu_irq *serial_get_irq(SerialState *s)
 {
     return &s->irq;
-}
-
-static Property serial_isa_properties[] = {
-    DEFINE_PROP_UINT32("index", ISASerialState, index,   -1),
-    DEFINE_PROP_HEX32("iobase", ISASerialState, iobase,  -1),
-    DEFINE_PROP_UINT32("irq",   ISASerialState, isairq,  -1),
-    DEFINE_PROP_CHR("chardev",  ISASerialState, state.chr),
-    DEFINE_PROP_UINT32("wakeup", ISASerialState, state.wakeup, 0),
-    DEFINE_PROP_END_OF_LIST(),
-};
-
-static void serial_isa_class_initfn(ObjectClass *klass, void *data)
-{
-    DeviceClass *dc = DEVICE_CLASS(klass);
-    ISADeviceClass *ic = ISA_DEVICE_CLASS(klass);
-    ic->init = serial_isa_initfn;
-    dc->vmsd = &vmstate_isa_serial;
-    dc->props = serial_isa_properties;
-}
-
-static TypeInfo serial_isa_info = {
-    .name          = "isa-serial",
-    .parent        = TYPE_ISA_DEVICE,
-    .instance_size = sizeof(ISASerialState),
-    .class_init    = serial_isa_class_initfn,
-};
-
-static void serial_register_types(void)
-{
-    type_register_static(&serial_isa_info);
-}
-
-type_init(serial_register_types)
-=======
-}
->>>>>>> a8170e5e
+}