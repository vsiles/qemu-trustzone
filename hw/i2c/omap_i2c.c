/*
 * TI OMAP on-chip I2C controller.  Only "new I2C" mode supported.
 *
 * Copyright (C) 2007 Andrzej Zaborowski  <balrog@zabor.org>
 * Copyright (C) 2009 Nokia Corporation
 *
 * This program is free software; you can redistribute it and/or
 * modify it under the terms of the GNU General Public License as
 * published by the Free Software Foundation; either version 2 of
 * the License, or (at your option) any later version.
 *
 * This program is distributed in the hope that it will be useful,
 * but WITHOUT ANY WARRANTY; without even the implied warranty of
 * MERCHANTABILITY or FITNESS FOR A PARTICULAR PURPOSE.  See the
 * GNU General Public License for more details.
 *
 * You should have received a copy of the GNU General Public License along
 * with this program; if not, see <http://www.gnu.org/licenses/>.
 */
#include "hw/hw.h"
#include "hw/i2c/i2c.h"
#include "hw/arm/omap.h"
#include "hw/sysbus.h"

<<<<<<< HEAD
#define I2C_MAX_FIFO_SIZE (1 << 6)
#define I2C_FIFO_SIZE_MASK ((I2C_MAX_FIFO_SIZE) - 1)
=======
#define TYPE_OMAP_I2C "omap_i2c"
#define OMAP_I2C(obj) OBJECT_CHECK(OMAPI2CState, (obj), TYPE_OMAP_I2C)
>>>>>>> b9ac5d92

typedef struct OMAPI2CState {
    SysBusDevice parent_obj;

    MemoryRegion iomem;
    qemu_irq irq;
    qemu_irq drq[2];
    i2c_bus *bus;

    uint8_t revision;
    uint32_t fifosize;
    void *iclk;
    void *fclk;

    uint16_t mask;
    uint16_t stat;
    uint16_t we;
    uint16_t dma;
    uint16_t count;
    int count_cur;
    uint16_t sysc;
    uint16_t control;
    uint16_t own_addr[4];
    uint16_t slave_addr;
    uint8_t sblock;
    uint8_t divider;
    uint16_t times[2];
    uint16_t test;
    int fifostart;
    int fifolen;
    uint8_t fifo[I2C_MAX_FIFO_SIZE];
} OMAPI2CState;

/* I2C controller revision register values */
#define OMAP1_INTR_REV    0x11
#define OMAP2_INTR_REV    0x34
#define OMAP3_INTR_REV    0x3c
#define OMAP3630_INTR_REV 0x40

static void omap_i2c_interrupts_update(OMAPI2CState *s)
{
    qemu_set_irq(s->irq, s->stat & s->mask);
    if ((s->dma >> 15) & 1)					/* RDMA_EN */
        qemu_set_irq(s->drq[0], (s->stat >> 3) & 1);		/* RRDY */
    if ((s->dma >> 7) & 1)					/* XDMA_EN */
        qemu_set_irq(s->drq[1], (s->stat >> 4) & 1);		/* XRDY */
}

static void omap_i2c_fifo_run(OMAPI2CState *s)
{
    int ack = 1, i;

    if (!i2c_bus_busy(s->bus))
        return;

    if ((s->control >> 2) & 1) {				/* RM */
        if ((s->control >> 1) & 1) {				/* STP */
            i2c_end_transfer(s->bus);
            s->control &= ~(1 << 1);				/* STP */
            s->count_cur = s->count;
            s->fifolen = 0;
        } else if ((s->control >> 9) & 1) {			/* TRX */
            while (ack && s->fifolen) {
                ack = (i2c_send(s->bus, s->fifo[s->fifostart++]) >= 0);
                s->fifostart &= I2C_FIFO_SIZE_MASK;
                s->fifolen--;
            }
            s->fifolen = 0;
            s->stat |= 1 << 4;					/* XRDY */
        } else {
            for (i = 0; i < 4; i++)
                s->fifo[(s->fifostart + i) & I2C_FIFO_SIZE_MASK] =
                    i2c_recv(s->bus);
            s->fifolen = 4;
            s->stat |= 1 << 3;					/* RRDY */
        }
    } else {
        if ((s->control >> 9) & 1) {				/* TRX */
            for (; ack && s->count_cur && s->fifolen; s->count_cur--) {
                ack = (i2c_send(s->bus, s->fifo[s->fifostart++]) >= 0);
                s->fifostart &= I2C_FIFO_SIZE_MASK;
                s->fifolen--;
            }
            s->stat &= ~0x4410;                     /* XDR | XUDF | XRDY */
            if (ack && s->count_cur) {              /* send more? */
                /* we know that FIFO is empty */
                if (s->revision < OMAP3_INTR_REV)
                    s->stat |= 1 << 4;              /* XRDY */
                else {
                    if (s->count_cur > (s->dma & 0x3f)) /* XTRSH */
                s->stat |= 1 << 4;				/* XRDY */
            else
                        s->stat |= 1 << 14;         /* XDR */
            }
            }
            if (!s->count_cur)                      /* everything sent? */
                s->stat |= 1 << 2;                  /* ARDY */
        } else {                                    /* !TRX */
            for (; s->count_cur && s->fifolen < s->fifosize; s->count_cur--) {
                i = i2c_recv(s->bus);
                if (i < 0) break; /* stop receiving if nothing to receive */
                s->fifo[(s->fifostart + s->fifolen++) & I2C_FIFO_SIZE_MASK] =
                    (uint8_t)(i & 0xff);
            }
            s->stat &= ~((1 << 3) | (1 << 13));            /* RRDY | RDR */
            if (s->fifolen) {
                if (s->revision < OMAP3_INTR_REV)
                    s->stat |= 1 << 3;                     /* RRDY */
                else {
                    if (s->fifolen > ((s->dma >> 8) & 0x3f)) /* RTRSH */
                s->stat |= 1 << 3;				/* RRDY */
            else
                        s->stat |= 1 << 13;                /* RDR */
                }
            } else if (!s->count_cur && (s->control & 2))  /* STP */
                s->stat |= 1 << 2;                         /* ARDY */
        }
        if (!s->count_cur) {
            i2c_end_transfer(s->bus);
            if ((s->control >> 1) & 1) {			/* STP */
                s->control &= ~0x0602;     /* MST | TRX | STP */
                s->count_cur = s->count;
            }
        }
    }

    s->stat |= (!ack) << 1;					/* NACK */
    if (!ack)
        s->control &= ~(1 << 1);				/* STP */
}

static void omap_i2c_reset(DeviceState *dev)
{
    OMAPI2CState *s = OMAP_I2C(dev);

    s->mask = 0;
    s->stat = 0;
    s->dma = 0;
    s->count = 0;
    s->count_cur = 0;
    s->we = 0;
    s->sysc = 0;
    s->fifolen = 0;
    s->fifostart = 0;
    s->control = 0;
    s->own_addr[0] = 0;
    s->own_addr[1] = 0;
    s->own_addr[2] = 0;
    s->own_addr[3] = 0;
    s->slave_addr = 0;
    s->sblock = 0;
    s->divider = 0;
    s->times[0] = 0;
    s->times[1] = 0;
    s->test = 0;
    
    i2c_end_transfer(s->bus);
}

static uint32_t omap_i2c_read(void *opaque, hwaddr addr)
{
    OMAPI2CState *s = opaque;
    int offset = addr & OMAP_MPUI_REG_MASK;
    uint16_t ret;

    switch (offset) {
    case 0x00:	/* I2C_REV */
        return s->revision;					/* REV */

    case 0x04:	/* I2C_IE */
        return s->mask;

    case 0x08:	/* I2C_STAT */
        ret = s->stat | (i2c_bus_busy(s->bus) << 12 );
        if (s->revision >= OMAP3_INTR_REV && (s->stat & 0x4010)) /* XRDY or XDR  */
            s->stat |= 1 << 10; /* XUDF as required by errata 1.153 */
        return ret;

    case 0x0c: /* I2C_IV / I2C_WE */
        if (s->revision >= OMAP3_INTR_REV)
            return s->we;
        if (s->revision >= OMAP2_INTR_REV)
            break;
        ret = ffs(s->stat & s->mask);
        if (ret)
            s->stat ^= 1 << (ret - 1);
        omap_i2c_interrupts_update(s);
        return ret;

    case 0x10:	/* I2C_SYSS */
        return (s->control >> 15) & 1;				/* I2C_EN */

    case 0x14:	/* I2C_BUF */
        return s->dma;

    case 0x18:	/* I2C_CNT */
        return s->count_cur;					/* DCOUNT */

    case 0x1c:	/* I2C_DATA */
        ret = 0;
        if (s->fifolen) {
            if (s->revision < OMAP3_INTR_REV) {
                if (s->control & (1 << 14)) /* BE */
                    ret = (((uint16_t)s->fifo[s->fifostart]) << 8) 
                        | s->fifo[(s->fifostart + 1) & I2C_FIFO_SIZE_MASK];
                else
                    ret = (((uint16_t)s->fifo[(s->fifostart + 1) & I2C_FIFO_SIZE_MASK]) << 8) 
                        | s->fifo[s->fifostart];
                s->fifostart = (s->fifostart + 2) & I2C_FIFO_SIZE_MASK;
                if (s->fifolen == 1) {
                    s->stat |= 1 << 15;					/* SBD */
                    s->fifolen = 0;
                } else
                    s->fifolen -= 2;
                if (!s->fifolen) {
                    s->stat &= ~(1 << 3); /* RRDY */
                    s->stat |= 1 << 2;    /* ARDY */
                }
            } else {
                s->stat &= ~(1 << 7); /* AERR */
                ret = s->fifo[s->fifostart++];
                s->fifostart &= I2C_FIFO_SIZE_MASK;
                if (--s->fifolen) {
                    if (s->fifolen <= ((s->dma >> 8) & 0x3f)) {
                        s->stat &= ~(1 << 3);				/* RRDY */
                        s->stat |= 1 << 13;   /* RDR */
                    }
                } else {
                    s->stat &= ~((1 << 3) | (1 << 13)); /* RRDY | RDR */
                    s->stat |= 1 << 2;				/* ARDY */
                }
            }
            s->stat &= ~(1 << 11);					/* ROVR */
        } else if (s->revision >= OMAP3_INTR_REV)
            s->stat |= (1 << 7); /* AERR */
        omap_i2c_fifo_run(s);
        omap_i2c_interrupts_update(s);
        return ret;

    case 0x20:	/* I2C_SYSC */
        return s->sysc;

    case 0x24:	/* I2C_CON */
        return s->control;

    case 0x28: /* I2C_OA / I2C_OA0 */
        return s->own_addr[0];

    case 0x2c:	/* I2C_SA */
        return s->slave_addr;

    case 0x30:	/* I2C_PSC */
        return s->divider;

    case 0x34:	/* I2C_SCLL */
        return s->times[0];

    case 0x38:	/* I2C_SCLH */
        return s->times[1];

    case 0x3c:	/* I2C_SYSTEST */
        if (s->test & (1 << 15)) {				/* ST_EN */
            s->test ^= 0xa;
            return s->test;
        }
        return s->test & ~0x300f;
    case 0x40: /* I2C_BUFSTAT */
        if (s->revision >= OMAP3_INTR_REV) {
            switch (s->fifosize) {
            case 8:  ret = 0x0000; break;
            case 16: ret = 0x4000; break;
            case 32: ret = 0x8000; break;
            case 64: ret = 0xc000; break;
            default: ret = 0x0000; break;
            }
            ret |= ((s->fifolen) & 0x3f) << 8;  /* RXSTAT */
            ret |= (s->count_cur) & 0x3f;       /* TXSTAT */
            return ret;
        }
        break;
    case 0x44: /* I2C_OA1 */
    case 0x48: /* I2C_OA2 */
    case 0x4c: /* I2C_OA3 */
        if (s->revision >= OMAP3_INTR_REV)
            return s->own_addr[(addr >> 2) & 3];
        break;
    case 0x50: /* I2C_ACTOA */
        if (s->revision >= OMAP3_INTR_REV)
            return 0; /* TODO: determine accessed slave own address */
        break;
    case 0x54: /* I2C_SBLOCK */
        if (s->revision >= OMAP3_INTR_REV)
            return s->sblock;
        break;
    default:
        break;
    }

    OMAP_BAD_REG(addr);
    return 0;
}

static uint32_t omap_i2c_readb(void *opaque, hwaddr addr)
{
    OMAPI2CState *s = opaque;
    int offset = addr & OMAP_MPUI_REG_MASK;
    uint8_t ret;

    switch (offset) {
    case 0x1c: /* I2C_DATA */
        ret = 0;
        if (s->fifolen) {
            if (s->revision < OMAP3_INTR_REV) {
                if (s->control & (1 << 14)) /* BE */
                    ret = (((uint8_t)s->fifo[s->fifostart]) << 8)
                        | s->fifo[(s->fifostart + 1) & I2C_FIFO_SIZE_MASK];
                else
                    ret = (((uint8_t)s->fifo[(s->fifostart + 1) & I2C_FIFO_SIZE_MASK]) << 8)
                        | s->fifo[s->fifostart];
                s->fifostart = (s->fifostart + 2) & I2C_FIFO_SIZE_MASK;
                if (s->fifolen == 1) {
                    s->stat |= 1 << 15; /* SBD */
                    s->fifolen = 0;
                } else
                    s->fifolen -= 2;
                if (!s->fifolen) {
                    s->stat &= ~(1 << 3); /* RRDY */
                    s->stat |= 1 << 2;    /* ARDY */
                }
            } else {
                s->stat &= ~(1 << 7); /* AERR */
                ret = (uint8_t)s->fifo[s->fifostart++];
                s->fifostart &= I2C_FIFO_SIZE_MASK;
                if (--s->fifolen) {
                    if (s->fifolen <= ((s->dma >> 8) & 0x3f)) {
                        s->stat &= ~(1 << 3); /* RRDY */
                        s->stat |= 1 << 13;   /* RDR */
                    }
                } else {
                    s->stat &= ~((1 << 3) | (1 << 13)); /* RRDY | RDR */
                    s->stat |= 1 << 2;                  /* ARDY */
                }
            }
            s->stat &= ~(1 << 11); /* ROVR */
        } else if (s->revision >= OMAP3_INTR_REV)
            s->stat |= (1 << 7); /* AERR */
        omap_i2c_fifo_run(s);
        omap_i2c_interrupts_update(s);
        return ret;
    default:
        break;
    }

    OMAP_BAD_REG(addr);
    return 0;
}

static void omap_i2c_write(void *opaque, hwaddr addr,
                uint32_t value)
{
    OMAPI2CState *s = opaque;
    int offset = addr & OMAP_MPUI_REG_MASK;
    int nack;

    switch (offset) {
    case 0x00:	/* I2C_REV */
    case 0x10:	/* I2C_SYSS */
    case 0x40: /* I2C_BUFSTAT */
    case 0x50: /* I2C_ACTOA */
        OMAP_RO_REG(addr);
        break;
    case 0x04:	/* I2C_IE */
        if (s->revision < OMAP2_INTR_REV) {
            s->mask = value & 0x1f;
        } else if (s->revision < OMAP3_INTR_REV) {
            s->mask = value & 0x3f;
        } else if (s->revision == OMAP3_INTR_REV) {
            s->mask = value & 0x63ff;
        } else { /* omap3630 */
            s->mask = value & 0x6fff;
        }
        omap_i2c_interrupts_update(s);
        break;
    case 0x08:	/* I2C_STAT */
        if (s->revision < OMAP2_INTR_REV)
            OMAP_RO_REG(addr);
        else {
            /* RRDY and XRDY are reset by hardware. (in all versions???) */
            if (s->revision < OMAP3_INTR_REV) {
                value &= 0x27;
            } else if (s->revision == OMAP3_INTR_REV) {
                value &= 0x63e7;
            } else { /* omap3630 */
                value &= 0x6ee7;
            }
            s->stat &= ~value;
            omap_i2c_interrupts_update(s);
        }
        break;

    case 0x0c: /* I2C_IV / I2C_WE */
        if (s->revision < OMAP3_INTR_REV) {
            OMAP_RO_REG(addr);
        } else if (s->revision == OMAP3_INTR_REV) {
            s->we = value & 0x636f;
        } else { /* omap3630 */
            s->we = value & 0x6f6f;
        }
        break;

    case 0x14:	/* I2C_BUF */
        if (s->revision < OMAP3_INTR_REV)
            s->dma = value & 0x8080;
        else {
            s->dma = value & 0xbfbf;
            if ((value & (1 << 14))    /* RXFIFO_CLR */
                || (value & (1 << 6))) /* TXFIFO_CLR */
                s->fifolen = 0;
        }
        if (value & (1 << 15))					/* RDMA_EN */
            s->mask &= ~(1 << 3);				/* RRDY_IE */
        if (value & (1 << 7))					/* XDMA_EN */
            s->mask &= ~(1 << 4);				/* XRDY_IE */
        break;

    case 0x18:	/* I2C_CNT */
        s->count = value;					/* DCOUNT */
        break;

    case 0x1c:	/* I2C_DATA */
        if (s->revision < OMAP3_INTR_REV) {
            if (s->fifolen > 2) {
                /* XXX: remote access (qualifier) error - what's that?  */
                break;
            }
            if (s->control & (1 << 14)) {				/* BE */
                s->fifo[(s->fifostart + s->fifolen++) & I2C_FIFO_SIZE_MASK] =
                    (uint8_t)((value >> 8) & 0xff);
                s->fifo[(s->fifostart + s->fifolen++) & I2C_FIFO_SIZE_MASK] =
                    (uint8_t)(value & 0xff);
            } else {
                s->fifo[(s->fifostart + s->fifolen++) & I2C_FIFO_SIZE_MASK] =
                    (uint8_t)(value & 0xff);
                s->fifo[(s->fifostart + s->fifolen++) & I2C_FIFO_SIZE_MASK] =
                    (uint8_t)((value >> 8) & 0xff);
            }
        } else {
            if (s->fifolen < s->fifosize) {
                s->stat &= ~(1 << 7); /* AERR */
                s->fifo[(s->fifostart + s->fifolen++) & I2C_FIFO_SIZE_MASK] =
                    (uint8_t)(value & 0xff);
            } else
                s->stat |= (1 << 7); /* AERR */
        }
        s->stat &= ~(1 << 10);					/* XUDF */
        omap_i2c_fifo_run(s);
        omap_i2c_interrupts_update(s);
        break;

    case 0x20:	/* I2C_SYSC */
        if (s->revision < OMAP2_INTR_REV) {
            OMAP_BAD_REG(addr);
            break;
        }

<<<<<<< HEAD
        if (value & 2)
            omap_i2c_reset(&s->busdev.qdev);
        else if (s->revision >= OMAP3_INTR_REV)
            s->sysc = value & 0x031d;
=======
        if (value & 2) {
            omap_i2c_reset(DEVICE(s));
        }
>>>>>>> b9ac5d92
        break;

    case 0x24:	/* I2C_CON */
        s->control = value & (s->revision < OMAP3_INTR_REV ? 0xcf87 : 0xbff3);
        if (~value & (1 << 15)) {				/* I2C_EN */
            if (s->revision < OMAP2_INTR_REV) {
                omap_i2c_reset(DEVICE(s));
            }
            break;
        }
        if (s->revision >= OMAP3_INTR_REV && ((value >> 12) & 3) > 1) { /* OPMODE */
            fprintf(stderr,
                    "%s: only FS and HS modes are supported\n",
                    __FUNCTION__);
            break;
        }
        if ((value & (1 << 10))) { /* MST */
            if (value & 1) { /* STT */
                nack = !!i2c_start_transfer(s->bus, s->slave_addr, /*SA*/
                                            (~value >> 9) & 1);			/* TRX */
                s->stat |= nack << 1;				/* NACK */
                s->control &= ~(1 << 0);				/* STT */
                s->fifolen = 0;
                if (nack)
                    s->control &= ~(1 << 1);			/* STP */
                else {
                    s->count_cur = s->count;
                    omap_i2c_fifo_run(s);
                }
                omap_i2c_interrupts_update(s);
            } else if (value & 2) { /* STP, but not STT */
                i2c_end_transfer(s->bus);
                s->control &= ~0x0602;     /* MST | TRX | STP */
                s->count_cur = s->count;
            }
        }
        break;
    case 0x28: /* I2C_OA / I2C_OA0 */
        s->own_addr[0] = value & (s->revision < OMAP3_INTR_REV
                                  ? 0x3ff : 0xe3ff);
        /*i2c_set_slave_address(&s->slave[0],
          value & (s->revision >= OMAP3_INTR_REV
          && (s->control & 0x80)
          ? 0x3ff: 0x7f));*/
        break;

    case 0x2c:	/* I2C_SA */
        s->slave_addr = value & 0x3ff;
        break;

    case 0x30:	/* I2C_PSC */
        s->divider = value;
        break;

    case 0x34:	/* I2C_SCLL */
        s->times[0] = value & (s->revision < OMAP3_INTR_REV ? 0xff : 0xffff);
        break;

    case 0x38:	/* I2C_SCLH */
        s->times[1] = value & (s->revision < OMAP3_INTR_REV ? 0xff : 0xffff);
        break;

    case 0x3c:	/* I2C_SYSTEST */
        if (s->revision < OMAP3_INTR_REV) {
            value &= 0xf805;
        } else if (s->revision == OMAP3_INTR_REV) {
            value &= 0xf815;
        } else { /* omap3630 */
            value = (value & 0xf835) | 0x1c00;
        }
        if ((value & (1 << 15))) { /* ST_EN */
            fprintf(stderr, "%s: System Test not supported\n",
                    __FUNCTION__);
            s->test = (s->test & 0x0a) | value;
        } else {
            value &= ~0xff;
            s->test = (s->test & 0x1f) | value;
        }
        if (value & (1 << 11)) { /* SBB */
            if (s->revision >= OMAP2_INTR_REV) {
                s->stat |= 0x3f;
                if (s->revision >= OMAP3_INTR_REV) {
                    s->stat |= 0x6300;
                    if (s->revision > OMAP3_INTR_REV) {
                        s->stat |= 0x0c00;
                    }
                }
                omap_i2c_interrupts_update(s);
            }
        }
        break;

    case 0x44: /* I2C_OA1 */
    case 0x48: /* I2C_OA2 */
    case 0x4c: /* I2C_OA3 */
        if (s->revision < OMAP3_INTR_REV)
            OMAP_BAD_REG(addr);
        else {
            addr = (addr >> 2) & 3;
            s->own_addr[addr] = value & 0x3ff;
            /*i2c_set_slave_address(&s->slave[addr],
              value & ((s->control & (0x80 >> addr))
              ? 0x3ff: 0x7f));*/
        }
        break;
    case 0x54: /* I2C_SBLOCK */
        if (s->revision < OMAP3_INTR_REV)
            OMAP_BAD_REG(addr);
        else {
            s->sblock = value & 0x0f;
        }
        break;
    default:
        OMAP_BAD_REG(addr);
            break;
    }
}

static void omap_i2c_writeb(void *opaque, hwaddr addr,
                uint32_t value)
{
    OMAPI2CState *s = opaque;
    int offset = addr & OMAP_MPUI_REG_MASK;

    switch (offset) {
    case 0x1c:	/* I2C_DATA */
        if (s->revision < OMAP3_INTR_REV && s->fifolen > 2) {
            /* XXX: remote access (qualifier) error - what's that?  */
            break;
        }
        if (s->fifolen < s->fifosize) {
            s->fifo[(s->fifostart + s->fifolen++) & I2C_FIFO_SIZE_MASK] =
                (uint8_t)(value & 0xff);
            if (s->revision >= OMAP3_INTR_REV)
                s->stat &= ~(1 << 7); /* AERR */
            s->stat &= ~(1 << 10);					/* XUDF */
            omap_i2c_fifo_run(s);
        } else if (s->revision >= OMAP3_INTR_REV)
            s->stat |= (1 << 7);      /* AERR */
        omap_i2c_interrupts_update(s);
        break;
    default:
        OMAP_BAD_REG(addr);
            break;
    }
}

static const MemoryRegionOps omap_i2c_ops = {
    .old_mmio = {
        .read = {
            omap_i2c_readb,
            omap_i2c_read,
            omap_i2c_read,
        },
        .write = {
            omap_i2c_writeb, /* Only the last fifo write can be 8 bit.  */
            omap_i2c_write,
            omap_i2c_write,
        },
    },
    .endianness = DEVICE_NATIVE_ENDIAN,
};

<<<<<<< HEAD
static int omap_i2c_bus_post_load(void *opaque, int version_id)
{
    OMAPI2CState *s = opaque;
    omap_i2c_interrupts_update(s);
    return 0;
}

static const VMStateDescription vmstate_omap_i2c = {
    .name = "omap_i2c",
    .version_id = 1,
    .minimum_version_id = 1,
    .post_load = omap_i2c_bus_post_load,
    .fields = (VMStateField[]) {
        VMSTATE_UINT16(mask, OMAPI2CState),
        VMSTATE_UINT16(stat, OMAPI2CState),
        VMSTATE_UINT16(we, OMAPI2CState),
        VMSTATE_UINT16(dma, OMAPI2CState),
        VMSTATE_UINT16(count, OMAPI2CState),
        VMSTATE_INT32(count_cur, OMAPI2CState),
        VMSTATE_UINT16(sysc, OMAPI2CState),
        VMSTATE_UINT16(control, OMAPI2CState),
        VMSTATE_UINT16_ARRAY(own_addr, OMAPI2CState, 4),
        VMSTATE_UINT16(slave_addr, OMAPI2CState),
        VMSTATE_UINT8(sblock, OMAPI2CState),
        VMSTATE_UINT8(divider, OMAPI2CState),
        VMSTATE_UINT16_ARRAY(times, OMAPI2CState, 2),
        VMSTATE_UINT16(test, OMAPI2CState),
        VMSTATE_INT32(fifostart, OMAPI2CState),
        VMSTATE_INT32(fifolen, OMAPI2CState),
        VMSTATE_UINT8_ARRAY(fifo, OMAPI2CState, I2C_MAX_FIFO_SIZE),
        VMSTATE_END_OF_LIST()
    }
};

static int omap_i2c_init(SysBusDevice *dev)
=======
static int omap_i2c_init(SysBusDevice *sbd)
>>>>>>> b9ac5d92
{
    DeviceState *dev = DEVICE(sbd);
    OMAPI2CState *s = OMAP_I2C(dev);

    if (!s->fclk) {
        hw_error("omap_i2c: fclk not connected\n");
    }
    if (s->revision >= OMAP2_INTR_REV && !s->iclk) {
        /* Note that OMAP1 doesn't have a separate interface clock */
        hw_error("omap_i2c: iclk not connected\n");
    }
    sysbus_init_irq(sbd, &s->irq);
    sysbus_init_irq(sbd, &s->drq[0]);
    sysbus_init_irq(sbd, &s->drq[1]);
    memory_region_init_io(&s->iomem, OBJECT(s), &omap_i2c_ops, s, "omap.i2c",
                          (s->revision < OMAP2_INTR_REV) ? 0x800 : 0x1000);
    sysbus_init_mmio(sbd, &s->iomem);
    s->bus = i2c_init_bus(dev, NULL);
    return 0;
}

static Property omap_i2c_properties[] = {
    DEFINE_PROP_UINT8("revision", OMAPI2CState, revision, 0),
    DEFINE_PROP_UINT32("fifo-size", OMAPI2CState, fifosize, 4),
    DEFINE_PROP_PTR("iclk", OMAPI2CState, iclk),
    DEFINE_PROP_PTR("fclk", OMAPI2CState, fclk),
    DEFINE_PROP_END_OF_LIST(),
};

static void omap_i2c_class_init(ObjectClass *klass, void *data)
{
    DeviceClass *dc = DEVICE_CLASS(klass);
    SysBusDeviceClass *k = SYS_BUS_DEVICE_CLASS(klass);
    k->init = omap_i2c_init;
    dc->props = omap_i2c_properties;
    dc->reset = omap_i2c_reset;
    dc->vmsd = &vmstate_omap_i2c;
}

static const TypeInfo omap_i2c_info = {
    .name = TYPE_OMAP_I2C,
    .parent = TYPE_SYS_BUS_DEVICE,
    .instance_size = sizeof(OMAPI2CState),
    .class_init = omap_i2c_class_init,
};

static void omap_i2c_register_types(void)
{
    type_register_static(&omap_i2c_info);
}

i2c_bus *omap_i2c_bus(DeviceState *omap_i2c)
{
    OMAPI2CState *s = OMAP_I2C(omap_i2c);
    return s->bus;
}

type_init(omap_i2c_register_types)<|MERGE_RESOLUTION|>--- conflicted
+++ resolved
@@ -22,13 +22,11 @@
 #include "hw/arm/omap.h"
 #include "hw/sysbus.h"
 
-<<<<<<< HEAD
+#define TYPE_OMAP_I2C "omap_i2c"
+#define OMAP_I2C(obj) OBJECT_CHECK(OMAPI2CState, (obj), TYPE_OMAP_I2C)
+
 #define I2C_MAX_FIFO_SIZE (1 << 6)
 #define I2C_FIFO_SIZE_MASK ((I2C_MAX_FIFO_SIZE) - 1)
-=======
-#define TYPE_OMAP_I2C "omap_i2c"
-#define OMAP_I2C(obj) OBJECT_CHECK(OMAPI2CState, (obj), TYPE_OMAP_I2C)
->>>>>>> b9ac5d92
 
 typedef struct OMAPI2CState {
     SysBusDevice parent_obj;
@@ -494,16 +492,11 @@
             break;
         }
 
-<<<<<<< HEAD
-        if (value & 2)
-            omap_i2c_reset(&s->busdev.qdev);
-        else if (s->revision >= OMAP3_INTR_REV)
-            s->sysc = value & 0x031d;
-=======
         if (value & 2) {
             omap_i2c_reset(DEVICE(s));
-        }
->>>>>>> b9ac5d92
+        } else if (s->revision >= OMAP3_INTR_REV) {
+            s->sysc = value & 0x031d;
+        }
         break;
 
     case 0x24:	/* I2C_CON */
@@ -667,7 +660,6 @@
     .endianness = DEVICE_NATIVE_ENDIAN,
 };
 
-<<<<<<< HEAD
 static int omap_i2c_bus_post_load(void *opaque, int version_id)
 {
     OMAPI2CState *s = opaque;
@@ -702,10 +694,7 @@
     }
 };
 
-static int omap_i2c_init(SysBusDevice *dev)
-=======
 static int omap_i2c_init(SysBusDevice *sbd)
->>>>>>> b9ac5d92
 {
     DeviceState *dev = DEVICE(sbd);
     OMAPI2CState *s = OMAP_I2C(dev);
