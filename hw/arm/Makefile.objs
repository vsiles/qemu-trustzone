--- conflicted
+++ resolved
@@ -3,11 +3,7 @@
 obj-y += omap_sx1.o overo.o palm.o pic_cpu.o realview.o spitz.o stellaris.o
 obj-y += tosa.o versatilepb.o vexpress.o xilinx_zynq.o z2.o
 
-<<<<<<< HEAD
 obj-y += bp147.o tzc380.o arm_trustzone.o
 
-obj-y := $(addprefix ../,$(obj-y))
-=======
 obj-y += armv7m.o exynos4210.o pxa2xx.o pxa2xx_gpio.o pxa2xx_pic.o
-obj-y += omap1.o omap2.o omap3.o strongarm.o beagle.o
->>>>>>> ef1b0ae8
+obj-y += omap1.o omap2.o omap3.o strongarm.o beagle.o