/*
 * TI OMAP on-chip I2C controller.  Only "new I2C" mode supported.
 *
 * Copyright (C) 2007 Andrzej Zaborowski  <balrog@zabor.org>
 * Copyright (C) 2009 Nokia Corporation
 *
 * This program is free software; you can redistribute it and/or
 * modify it under the terms of the GNU General Public License as
 * published by the Free Software Foundation; either version 2 of
 * the License, or (at your option) any later version.
 *
 * This program is distributed in the hope that it will be useful,
 * but WITHOUT ANY WARRANTY; without even the implied warranty of
 * MERCHANTABILITY or FITNESS FOR A PARTICULAR PURPOSE.  See the
 * GNU General Public License for more details.
 *
 * You should have received a copy of the GNU General Public License along
 * with this program; if not, see <http://www.gnu.org/licenses/>.
 */
#include "hw.h"
#include "i2c.h"
#include "omap.h"
#include "sysbus.h"

<<<<<<< HEAD
#define I2C_MAX_FIFO_SIZE (1 << 6)
#define I2C_FIFO_SIZE_MASK ((I2C_MAX_FIFO_SIZE) - 1)

typedef struct omap_i2c_bus_s {
    i2c_bus *bus;
=======
struct omap_i2c_s {
    MemoryRegion iomem;
>>>>>>> 217bfb44
    qemu_irq irq;
    qemu_irq drq[2];

    uint8_t revision;
    int fifosize;
    char *id;

    uint16_t mask;
    uint16_t stat;
    uint16_t we;
    uint16_t dma;
    uint16_t count;
    int count_cur;
    uint16_t sysc;
    uint16_t control;
    uint16_t own_addr[4];
    uint16_t slave_addr;
    uint8_t sblock;
    uint8_t divider;
    uint16_t times[2];
    uint16_t test;
    int fifostart;
    int fifolen;
    uint8_t fifo[I2C_MAX_FIFO_SIZE];
} OMAPI2CBusState;

typedef struct omap_i2c_s {
    SysBusDevice busdev;
    int32_t mpu_model;
    int buscount;
    OMAPI2CBusState *bus;
} OMAPI2CState;

/* I2C controller revision register values */
#define OMAP1_INTR_REV    0x11
#define OMAP2_INTR_REV	  0x34
#define OMAP3_INTR_REV    0x3c
#define OMAP3630_INTR_REV 0x40

//#define I2C_DEBUG
#ifdef I2C_DEBUG
#define TRACE(fmt, ...) \
    fprintf(stderr, "%s " fmt "\n", __FUNCTION__, ##__VA_ARGS__)
#else
#define TRACE(...)
#endif

static void omap_i2c_interrupts_update(OMAPI2CBusState *s)
{
    TRACE("IRQ=%04x,RDRQ=%d,XDRQ=%d", 
          s->stat & s->mask,
          ((s->dma >> 15 ) & 1) & ((s->stat >> 3) & 1),
          ((s->dma >> 7 ) & 1 )& ((s->stat >> 4 ) & 1));
    qemu_set_irq(s->irq, s->stat & s->mask);
    if ((s->dma >> 15) & 1)                          /* RDMA_EN */
        qemu_set_irq(s->drq[0], (s->stat >> 3) & 1); /* RRDY */
    if ((s->dma >> 7) & 1)                           /* XDMA_EN */
        qemu_set_irq(s->drq[1], (s->stat >> 4) & 1); /* XRDY */
}

static void omap_i2c_fifo_run(OMAPI2CBusState *s)
{
    int ack = 1, i;

    if (!i2c_bus_busy(s->bus))
        return;

    if ((s->control >> 2) & 1) {				/* RM */
        if ((s->control >> 1) & 1) {				/* STP */
            i2c_end_transfer(s->bus);
            s->control &= ~(1 << 1);				/* STP */
            s->count_cur = s->count;
            s->fifolen = 0;
        } else if ((s->control >> 9) & 1) {			/* TRX */
            while (ack && s->fifolen) {
                ack = (i2c_send(s->bus, s->fifo[s->fifostart++]) >= 0);
                s->fifostart &= I2C_FIFO_SIZE_MASK;
                s->fifolen--;
            }
            s->fifolen = 0;
            s->stat |= 1 << 4;					/* XRDY */
        } else {
            for (i = 0; i < 4; i++)
                s->fifo[(s->fifostart + i) & I2C_FIFO_SIZE_MASK] =
                    i2c_recv(s->bus);
            s->fifolen = 4;
            s->stat |= 1 << 3;					/* RRDY */
        }
    } else {
        if ((s->control >> 9) & 1) {                /* TRX */
            TRACE("master transmit, count_cur=%d, fifolen=%d",
                  s->count_cur, s->fifolen);
            for (; ack && s->count_cur && s->fifolen; s->count_cur--) {
                ack = (i2c_send(s->bus, s->fifo[s->fifostart++]) >= 0);
                s->fifostart &= I2C_FIFO_SIZE_MASK;
                s->fifolen--;
            }
            s->stat &= ~0x4410;                     /* XDR | XUDF | XRDY */
            if (ack && s->count_cur) {              /* send more? */
                /* we know that FIFO is empty */
                if (s->revision < OMAP3_INTR_REV)
                    s->stat |= 1 << 4;              /* XRDY */
                else {
                    if (s->count_cur > (s->dma & 0x3f)) /* XTRSH */
                        s->stat |= 1 << 4;          /* XRDY */
                    else
                        s->stat |= 1 << 14;         /* XDR */
                }
            }
            if (!s->count_cur)                      /* everything sent? */
                s->stat |= 1 << 2;                  /* ARDY */
        } else {                                    /* !TRX */
            TRACE("master receive");
            for (; s->count_cur && s->fifolen < s->fifosize; s->count_cur--) {
                i = i2c_recv(s->bus);
                if (i < 0) break; /* stop receiving if nothing to receive */
                s->fifo[(s->fifostart + s->fifolen++) & I2C_FIFO_SIZE_MASK] =
                    (uint8_t)(i & 0xff);
                TRACE("received fifo[%02x] = %02x", s->fifolen - 1,
                      s->fifo[(s->fifostart + s->fifolen - 1)
                              & I2C_FIFO_SIZE_MASK]);
            }
            s->stat &= ~((1 << 3) | (1 << 13));            /* RRDY | RDR */
            if (s->fifolen) {
                if (s->revision < OMAP3_INTR_REV)
                    s->stat |= 1 << 3;                     /* RRDY */
                else {
                    if (s->fifolen > ((s->dma >> 8) & 0x3f)) /* RTRSH */
                        s->stat |= 1 << 3;                 /* RRDY */
                    else
                        s->stat |= 1 << 13;                /* RDR */
                }
            } else if (!s->count_cur && (s->control & 2))  /* STP */
                s->stat |= 1 << 2;                         /* ARDY */
        }
        if (!s->count_cur) {
            TRACE("no more data to transmit/receive");
            i2c_end_transfer(s->bus);
            if ((s->control >> 1) & 1) {   /* STP */
                s->control &= ~0x0602;     /* MST | TRX | STP */
                s->count_cur = s->count;
            } 
        }
    }

    s->stat |= (!ack) << 1;	              /* NACK */
    if (!ack)
        s->control &= ~(1 << 1);          /* STP */
    TRACE("finished, STAT = %04x, CNT = %d", s->stat, s->count_cur);
}

static void omap_i2c_bus_reset(OMAPI2CBusState *s)
{
    s->mask = 0;
    s->stat = 0;
    s->dma = 0;
    s->count = 0;
    s->count_cur = 0;
    s->we = 0;
    s->sysc = 0;
    s->fifolen = 0;
    s->fifostart = 0;
    s->control = 0;
    s->own_addr[0] = 0;
    s->own_addr[1] = 0;
    s->own_addr[2] = 0;
    s->own_addr[3] = 0;
    s->slave_addr = 0;
    s->sblock = 0;
    s->divider = 0;
    s->times[0] = 0;
    s->times[1] = 0;
    s->test = 0;
    
    i2c_end_transfer(s->bus);
}

static uint32_t omap_i2c_read(void *opaque, target_phys_addr_t addr)
{
    OMAPI2CBusState *s = opaque;
    int offset = addr & OMAP_MPUI_REG_MASK;
    uint16_t ret;

    switch (offset) {
        case 0x00: /* I2C_REV */
            TRACE("REV returns %04x", s->revision);
            return s->revision;
        case 0x04: /* I2C_IE */
            TRACE("IE returns %04x", s->mask);
            return s->mask;
        case 0x08: /* I2C_STAT */
            ret = s->stat | (i2c_bus_busy(s->bus) << 12 );
            if (s->revision >= OMAP3_INTR_REV
                && (s->stat & 0x4010)) { /* XRDY or XDR  */
                s->stat |= 1 << 10; /* XUDF as required by errata 1.153 */
            }
            TRACE("STAT returns %04x", ret);
            return ret;
        case 0x0c: /* I2C_IV / I2C_WE */
            if (s->revision >= OMAP3_INTR_REV)
                return s->we;
            if (s->revision >= OMAP2_INTR_REV)
                break;
            ret = ffs(s->stat & s->mask);
            if (ret)
                s->stat ^= 1 << (ret - 1);
            omap_i2c_interrupts_update(s);
            return ret;
        case 0x10: /* I2C_SYSS */
            return (s->control >> 15) & 1; /* reset completed == I2C_EN */
        case 0x14: /* I2C_BUF */
            TRACE("BUF returns %04x", s->dma);
            return s->dma;
        case 0x18: /* I2C_CNT */
            TRACE("CNT returns %04x", s->count_cur);
            return s->count_cur; /* DCOUNT */
        case 0x1c: /* I2C_DATA */
            ret = 0;
            if (s->fifolen) {
                if (s->revision < OMAP3_INTR_REV) {
                    if (s->control & (1 << 14)) /* BE */
                        ret = (((uint16_t)s->fifo[s->fifostart]) << 8)
                            | s->fifo[(s->fifostart + 1) & I2C_FIFO_SIZE_MASK];
                    else
                        ret = (((uint16_t)s->fifo[(s->fifostart + 1)
                                                  & I2C_FIFO_SIZE_MASK]) << 8)
                            | s->fifo[s->fifostart];
                    s->fifostart = (s->fifostart + 2) & I2C_FIFO_SIZE_MASK;
                    if (s->fifolen == 1) {
                        s->stat |= 1 << 15; /* SBD */
                        s->fifolen = 0;
                    } else
                        s->fifolen -= 2;
                    if (!s->fifolen) {
                        s->stat &= ~(1 << 3); /* RRDY */
                        s->stat |= 1 << 2;    /* ARDY */
                    }
                } else {
                    s->stat &= ~(1 << 7); /* AERR */
                    ret = s->fifo[s->fifostart++];
                    s->fifostart &= I2C_FIFO_SIZE_MASK;
                    if (--s->fifolen) {
                        if (s->fifolen <= ((s->dma >> 8) & 0x3f)) {
                            s->stat &= ~(1 << 3); /* RRDY */
                            s->stat |= 1 << 13;   /* RDR */
                        }
                    } else {
                        s->stat &= ~((1 << 3) | (1 << 13)); /* RRDY | RDR */
                        s->stat |= 1 << 2;                  /* ARDY */
                    }
                }
                s->stat &= ~(1 << 11); /* ROVR */
            } else if (s->revision >= OMAP3_INTR_REV)
                s->stat |= (1 << 7); /* AERR */
            TRACE("DATA returns %04x", ret);
            omap_i2c_fifo_run(s);
            omap_i2c_interrupts_update(s);
            return ret;
        case 0x20: /* I2C_SYSC */
            TRACE("SYSC returns %04x", s->sysc);
            return s->sysc;
        case 0x24: /* I2C_CON */
            TRACE("CON returns %04x", s->control);
            return s->control;
        case 0x28: /* I2C_OA / I2C_OA0 */
            return s->own_addr[0];
        case 0x2c: /* I2C_SA */
            return s->slave_addr;
        case 0x30: /* I2C_PSC */
            return s->divider;
        case 0x34: /* I2C_SCLL */
            return s->times[0];
        case 0x38: /* I2C_SCLH */
            return s->times[1];
        case 0x3c: /* I2C_SYSTEST */
            if (s->test & (1 << 15)) { /* ST_EN */
                s->test ^= 0xa;
                return s->test;
            }
            return s->test & ~0x300f;
        case 0x40: /* I2C_BUFSTAT */
            if (s->revision >= OMAP3_INTR_REV) {
                switch (s->fifosize) {
                    case 8:  ret = 0x0000; break;
                    case 16: ret = 0x4000; break;
                    case 32: ret = 0x8000; break;
                    case 64: ret = 0xc000; break;
                    default: ret = 0x0000; break;
                }
                ret |= ((s->fifolen) & 0x3f) << 8;  /* RXSTAT */
                ret |= (s->count_cur) & 0x3f;       /* TXSTAT */
                TRACE("BUFSTAT returns %04x", ret);
                return ret;
            }
            break;
        case 0x44: /* I2C_OA1 */
        case 0x48: /* I2C_OA2 */
        case 0x4c: /* I2C_OA3 */
            if (s->revision >= OMAP3_INTR_REV)
                return s->own_addr[(addr >> 2) & 3];
            break;
        case 0x50: /* I2C_ACTOA */
            if (s->revision >= OMAP3_INTR_REV)
                return 0; /* TODO: determine accessed slave own address */
            break;
        case 0x54: /* I2C_SBLOCK */
            if (s->revision >= OMAP3_INTR_REV)
                return s->sblock;
            break;
        default:
            break;
    }

    OMAP_BAD_REG(addr);
    return 0;
}

static uint32_t omap_i2c_readb(void *opaque, target_phys_addr_t addr)
{
    OMAPI2CBusState *s = opaque;
    int offset = addr & OMAP_MPUI_REG_MASK;
    uint8_t ret;

    switch (offset) {
        case 0x1c: /* I2C_DATA */
            ret = 0;
            if (s->fifolen) {
                if (s->revision < OMAP3_INTR_REV) {
                    if (s->control & (1 << 14)) /* BE */
                        ret = (((uint8_t)s->fifo[s->fifostart]) << 8)
                            | s->fifo[(s->fifostart + 1) & I2C_FIFO_SIZE_MASK];
                    else
                        ret = (((uint8_t)s->fifo[(s->fifostart + 1)
                                                 & I2C_FIFO_SIZE_MASK]) << 8)
                            | s->fifo[s->fifostart];
                    s->fifostart = (s->fifostart + 2) & I2C_FIFO_SIZE_MASK;
                    if (s->fifolen == 1) {
                        s->stat |= 1 << 15; /* SBD */
                        s->fifolen = 0;
                    } else
                        s->fifolen -= 2;
                    if (!s->fifolen) {
                        s->stat &= ~(1 << 3); /* RRDY */
                        s->stat |= 1 << 2;    /* ARDY */
                    }
                } else {
                    s->stat &= ~(1 << 7); /* AERR */
                    ret = (uint8_t)s->fifo[s->fifostart++];
                    s->fifostart &= I2C_FIFO_SIZE_MASK;
                    if (--s->fifolen) {
                        if (s->fifolen <= ((s->dma >> 8) & 0x3f)) {
                            s->stat &= ~(1 << 3); /* RRDY */
                            s->stat |= 1 << 13;   /* RDR */
                        }
                    } else {
                        s->stat &= ~((1 << 3) | (1 << 13)); /* RRDY | RDR */
                        s->stat |= 1 << 2;                  /* ARDY */
                    }
                }
                s->stat &= ~(1 << 11); /* ROVR */
            } else if (s->revision >= OMAP3_INTR_REV)
                s->stat |= (1 << 7); /* AERR */
            TRACE("DATA returns %04x", ret);
            omap_i2c_fifo_run(s);
            omap_i2c_interrupts_update(s);
            return ret;
         default:
            break;
    }

    OMAP_BAD_REG(addr);
    return 0;
}

static void omap_i2c_write(void *opaque, target_phys_addr_t addr,
                           uint32_t value)
{
    OMAPI2CBusState *s = opaque;
    int offset = addr & OMAP_MPUI_REG_MASK;
    int nack;

    switch (offset) {
        case 0x00: /* I2C_REV */
        case 0x10: /* I2C_SYSS */
        case 0x40: /* I2C_BUFSTAT */
        case 0x50: /* I2C_ACTOA */
            OMAP_RO_REG(addr);
            break;
        case 0x04: /* I2C_IE */
            TRACE("IE = %04x", value);
            if (s->revision < OMAP2_INTR_REV) {
                s->mask = value & 0x1f;
            } else if (s->revision < OMAP3_INTR_REV) {
                s->mask = value & 0x3f;
            } else if (s->revision == OMAP3_INTR_REV) {
                s->mask = value & 0x63ff;
            } else { /* omap3630 */
                s->mask = value & 0x6fff;
            }
            omap_i2c_interrupts_update(s);
            break;
        case 0x08: /* I2C_STAT */
            if (s->revision < OMAP2_INTR_REV) {
                OMAP_RO_REG(addr);
            } else {
                TRACE("STAT = %04x", value);
                /* RRDY and XRDY are reset by hardware. (in all versions???) */
                if (s->revision < OMAP3_INTR_REV) {
                    value &= 0x27;
                } else if (s->revision == OMAP3_INTR_REV) {
                    value &= 0x63e7;
                } else { /* omap3630 */
                    value &= 0x6ee7;
                }
                s->stat &= ~value;
                omap_i2c_interrupts_update(s);
            }
            break;
        case 0x0c: /* I2C_IV / I2C_WE */
            if (s->revision < OMAP3_INTR_REV) {
                OMAP_RO_REG(addr);
            } else if (s->revision == OMAP3_INTR_REV) {
                s->we = value & 0x636f;
            } else { /* omap3630 */
                s->we = value & 0x6f6f;
            }
            break;
        case 0x14: /* I2C_BUF */
            TRACE("BUF = %04x", value);
            if (s->revision < OMAP3_INTR_REV)
                s->dma = value & 0x8080;
            else {
                s->dma = value & 0xbfbf;
                if ((value & (1 << 14))    /* RXFIFO_CLR */
                    || (value & (1 << 6))) /* TXFIFO_CLR */
                    s->fifolen = 0;
            }
            if (value & (1 << 15))     /* RDMA_EN */
                s->mask &= ~(1 << 3);  /* RRDY_IE */
            if (value & (1 << 7))      /* XDMA_EN */
                s->mask &= ~(1 << 4);  /* XRDY_IE */
            break;
        case 0x18: /* I2C_CNT */
            TRACE("CNT = %04x", value);
            s->count = value; /* DCOUNT */
            break;
        case 0x1c: /* I2C_DATA */
            TRACE("DATA = %04x", value);
            if (s->revision < OMAP3_INTR_REV) {
                if (s->fifolen > 2) {
                    /* XXX: remote access (qualifier) error - what's that? */
                    break;
                }
                if (s->control & (1 << 14)) { /* BE */
                    s->fifo[(s->fifostart + s->fifolen++)
                            & I2C_FIFO_SIZE_MASK] =
                        (uint8_t)((value >> 8) & 0xff);
                    s->fifo[(s->fifostart + s->fifolen++)
                            & I2C_FIFO_SIZE_MASK] =
                        (uint8_t)(value & 0xff);
                } else {
                    s->fifo[(s->fifostart + s->fifolen++)
                            & I2C_FIFO_SIZE_MASK] =
                        (uint8_t)(value & 0xff);
                    s->fifo[(s->fifostart + s->fifolen++)
                            & I2C_FIFO_SIZE_MASK] =
                        (uint8_t)((value >> 8) & 0xff);
                }
            } else {
                if (s->fifolen < s->fifosize) {
                    s->stat &= ~(1 << 7); /* AERR */
                    s->fifo[(s->fifostart + s->fifolen++)
                            & I2C_FIFO_SIZE_MASK] =
                        (uint8_t)(value & 0xff);
                } else
                    s->stat |= (1 << 7); /* AERR */
            }
            s->stat &= ~(1 << 10); /* XUDF */
            omap_i2c_fifo_run(s);
            omap_i2c_interrupts_update(s);
            break;
        case 0x20: /* I2C_SYSC */
            if (s->revision < OMAP2_INTR_REV) {
                OMAP_BAD_REG(addr);
                break;
            }
            TRACE("SYSC = %04x", value);
            if (value & 2)
                omap_i2c_bus_reset(s);
            else if (s->revision >= OMAP3_INTR_REV)
                s->sysc = value & 0x031d;
            break;
        case 0x24: /* I2C_CON */
            TRACE("CON = %04x", value);
            s->control = value & (s->revision < OMAP3_INTR_REV
                                  ? 0xcf87 : 0xbff3);
            if (~value & (1 << 15)) { /* I2C_EN */
                if (s->revision < OMAP2_INTR_REV)
                    omap_i2c_bus_reset(s);
                break;
            }
            if (s->revision >= OMAP3_INTR_REV &&
                ((value >> 12) & 3) > 1) { /* OPMODE */
                fprintf(stderr,
                        "%s: only FS and HS modes are supported\n",
                        __FUNCTION__);
                break;
            }
            if ((value & (1 << 10))) { /* MST */
                if (value & 1) { /* STT */
                    nack = !!i2c_start_transfer(s->bus, s->slave_addr, /*SA*/
                                                (~value >> 9) & 1);    /*TRX*/
                    s->stat |= nack << 1;        /* NACK */
                    s->control &= ~(1 << 0);     /* STT */
                    s->fifolen = 0;
                    if (nack)
                        s->control &= ~(1 << 1); /* STP */
                    else {
                        s->count_cur = s->count;
                        omap_i2c_fifo_run(s);
                    }
                    omap_i2c_interrupts_update(s);
                } else if (value & 2) { /* STP, but not STT */
                    i2c_end_transfer(s->bus);
                    s->control &= ~0x0602;     /* MST | TRX | STP */
                    s->count_cur = s->count;
                }
            }
            break;
        case 0x28: /* I2C_OA / I2C_OA0 */
            TRACE("OA0 = %04x", value);
            s->own_addr[0] = value & (s->revision < OMAP3_INTR_REV 
                                      ? 0x3ff : 0xe3ff);
            /*i2c_set_slave_address(&s->slave[0], 
                                  value & (s->revision >= OMAP3_INTR_REV 
                                           && (s->control & 0x80) 
                                           ? 0x3ff: 0x7f));*/
            break;
        case 0x2c: /* I2C_SA */
            TRACE("SA = %04x", value);
            s->slave_addr = value & 0x3ff;
            break;
        case 0x30: /* I2C_PSC */
            s->divider = value;
            break;
        case 0x34: /* I2C_SCLL */
            s->times[0] = value & (s->revision < OMAP3_INTR_REV 
                                   ? 0xff : 0xffff);
            break;
        case 0x38: /* I2C_SCLH */
            s->times[1] = value & (s->revision < OMAP3_INTR_REV
                                   ? 0xff : 0xffff);
            break;
        case 0x3c: /* I2C_SYSTEST */
            if (s->revision < OMAP3_INTR_REV) {
                value &= 0xf805;
            } else if (s->revision == OMAP3_INTR_REV) {
                value &= 0xf815;
            } else { /* omap3630 */
                value = (value & 0xf835) | 0x1c00;
            }
            if ((value & (1 << 15))) { /* ST_EN */
                fprintf(stderr, "%s: System Test not supported\n",
                        __FUNCTION__);
                s->test = (s->test & 0x0a) | value;
            } else {
                value &= ~0xff;
                s->test = (s->test & 0x1f) | value;
            }
            if (value & (1 << 11)) { /* SBB */
                if (s->revision >= OMAP2_INTR_REV) {
                    s->stat |= 0x3f;
                    if (s->revision >= OMAP3_INTR_REV) {
                        s->stat |= 0x6300;
                        if (s->revision > OMAP3_INTR_REV) {
                            s->stat |= 0x0c00;
                        }
                    }
                    omap_i2c_interrupts_update(s);
                }
            }
            break;
        case 0x44: /* I2C_OA1 */
        case 0x48: /* I2C_OA2 */
        case 0x4c: /* I2C_OA3 */
            if (s->revision < OMAP3_INTR_REV) {
                OMAP_BAD_REG(addr);
            } else {
                addr = (addr >> 2) & 3;
                TRACE("OA%d = %04x", (int)addr, value);
                s->own_addr[addr] = value & 0x3ff;
                /*i2c_set_slave_address(&s->slave[addr], 
                                      value & ((s->control & (0x80 >> addr)) 
                                               ? 0x3ff: 0x7f));*/
            }
            break;
        case 0x54: /* I2C_SBLOCK */
            if (s->revision < OMAP3_INTR_REV)
                OMAP_BAD_REG(addr);
            else {
                s->sblock = value & 0x0f;
            }
            break;
        default:
            OMAP_BAD_REG(addr);
            break;
    }
}

static void omap_i2c_writeb(void *opaque, target_phys_addr_t addr,
                            uint32_t value)
{
    OMAPI2CBusState *s = opaque;
    int offset = addr & OMAP_MPUI_REG_MASK;

    switch (offset) {
        case 0x1c: /* I2C_DATA */
            TRACE("DATA = %02x", value);
            if (s->revision < OMAP3_INTR_REV && s->fifolen > 2) {
                /* XXX: remote access (qualifier) error - what's that? */
                break;
            }
            if (s->fifolen < s->fifosize) {
                s->fifo[(s->fifostart + s->fifolen++) & I2C_FIFO_SIZE_MASK] =
                    (uint8_t)(value & 0xff);
                if (s->revision >= OMAP3_INTR_REV)
                    s->stat &= ~(1 << 7); /* AERR */
                s->stat &= ~(1 << 10);    /* XUDF */
                omap_i2c_fifo_run(s);
            } else if (s->revision >= OMAP3_INTR_REV)
                s->stat |= (1 << 7);      /* AERR */
            omap_i2c_interrupts_update(s);
            break;
        default:
            OMAP_BAD_REG(addr);
            break;
    }
}

<<<<<<< HEAD
static CPUReadMemoryFunc * const omap_i2c_readfn[] = {
    omap_i2c_readb,
    omap_i2c_read,
    omap_i2c_read,
};

static CPUWriteMemoryFunc * const omap_i2c_writefn[] = {
    omap_i2c_writeb,	/* Only the last fifo write can be 8 bit.  */
    omap_i2c_write,
    omap_i2c_write,
};

static int omap_i2c_bus_post_load(void *opaque, int version_id)
{
    OMAPI2CBusState *s = opaque;
    omap_i2c_interrupts_update(s);
    return 0;
=======
static const MemoryRegionOps omap_i2c_ops = {
    .old_mmio = {
        .read = {
            omap_badwidth_read16,
            omap_i2c_read,
            omap_badwidth_read16,
        },
        .write = {
            omap_i2c_writeb, /* Only the last fifo write can be 8 bit.  */
            omap_i2c_write,
            omap_badwidth_write16,
        },
    },
    .endianness = DEVICE_NATIVE_ENDIAN,
};

struct omap_i2c_s *omap_i2c_init(MemoryRegion *sysmem,
                                 target_phys_addr_t base,
                                 qemu_irq irq,
                                 qemu_irq *dma,
                                 omap_clk clk)
{
    struct omap_i2c_s *s = (struct omap_i2c_s *)
            g_malloc0(sizeof(struct omap_i2c_s));

    /* TODO: set a value greater or equal to real hardware */
    s->revision = 0x11;
    s->irq = irq;
    s->drq[0] = dma[0];
    s->drq[1] = dma[1];
    s->bus = i2c_init_bus(NULL, "i2c");
    omap_i2c_reset(s);

    memory_region_init_io(&s->iomem, &omap_i2c_ops, s, "omap.i2c", 0x800);
    memory_region_add_subregion(sysmem, base, &s->iomem);

    return s;
>>>>>>> 217bfb44
}

static const VMStateDescription vmstate_omap_i2c_bus = {
    .name = "omap_i2c",
    .version_id = 1,
    .minimum_version_id = 1,
    .minimum_version_id_old = 1,
    .post_load = omap_i2c_bus_post_load,
    .fields = (VMStateField[]) {
        VMSTATE_UINT16(mask, OMAPI2CBusState),
        VMSTATE_UINT16(stat, OMAPI2CBusState),
        VMSTATE_UINT16(we, OMAPI2CBusState),
        VMSTATE_UINT16(dma, OMAPI2CBusState),
        VMSTATE_UINT16(count, OMAPI2CBusState),
        VMSTATE_INT32(count_cur, OMAPI2CBusState),
        VMSTATE_UINT16(sysc, OMAPI2CBusState),
        VMSTATE_UINT16(control, OMAPI2CBusState),
        VMSTATE_UINT16_ARRAY(own_addr, OMAPI2CBusState, 4),
        VMSTATE_UINT16(slave_addr, OMAPI2CBusState),
        VMSTATE_UINT8(sblock, OMAPI2CBusState),
        VMSTATE_UINT8(divider, OMAPI2CBusState),
        VMSTATE_UINT16_ARRAY(times, OMAPI2CBusState, 2),
        VMSTATE_UINT16(test, OMAPI2CBusState),
        VMSTATE_INT32(fifostart, OMAPI2CBusState),
        VMSTATE_INT32(fifolen, OMAPI2CBusState),
        VMSTATE_INT32(fifosize, OMAPI2CBusState),
        VMSTATE_UINT8_ARRAY(fifo, OMAPI2CBusState, I2C_MAX_FIFO_SIZE),
        VMSTATE_END_OF_LIST()
    }
};

static int omap_i2c_init(SysBusDevice *dev)
{
<<<<<<< HEAD
    int i;
    uint8_t rev;
    OMAPI2CState *s = FROM_SYSBUS(OMAPI2CState, dev);
    if (s->mpu_model < omap2410) {
        rev = OMAP1_INTR_REV;
        s->buscount = 1;
    }  else if (s->mpu_model < omap3430) {
        rev = OMAP2_INTR_REV;
        s->buscount = 2;
    } else {
        s->buscount = 3;
        if (s->mpu_model < omap3630) {
            rev = OMAP3_INTR_REV;
        } else {
            rev = OMAP3630_INTR_REV;
        }
    }
    s->bus = g_new0(OMAPI2CBusState, s->buscount);
    for (i = 0; i < s->buscount; i++) {
        s->bus[i].revision = rev;
        if (rev < OMAP3_INTR_REV) {
            s->bus[i].fifosize = 4;
        } else {
            s->bus[i].fifosize = (i < 2) ? 8 : 64;
        }
        sysbus_init_irq(dev, &s->bus[i].irq);
        sysbus_init_irq(dev, &s->bus[i].drq[0]);
        sysbus_init_irq(dev, &s->bus[i].drq[1]);
        sysbus_init_mmio(dev, (rev < OMAP2_INTR_REV) ? 0x800 : 0x1000,
                         cpu_register_io_memory(omap_i2c_readfn,
                                                omap_i2c_writefn, &s->bus[i],
                                                DEVICE_NATIVE_ENDIAN));
        s->bus[i].bus = i2c_init_bus(&dev->qdev, NULL);
        vmstate_register(&dev->qdev, i, &vmstate_omap_i2c_bus, &s->bus[i]);
    }
    return 0;
=======
    struct omap_i2c_s *s = (struct omap_i2c_s *)
            g_malloc0(sizeof(struct omap_i2c_s));

    s->revision = 0x34;
    s->irq = irq;
    s->drq[0] = dma[0];
    s->drq[1] = dma[1];
    s->bus = i2c_init_bus(NULL, "i2c");
    omap_i2c_reset(s);

    memory_region_init_io(&s->iomem, &omap_i2c_ops, s, "omap2.i2c",
                          omap_l4_region_size(ta, 0));
    omap_l4_attach(ta, 0, &s->iomem);

    return s;
>>>>>>> 217bfb44
}

static void omap_i2c_reset(DeviceState *dev)
{
    OMAPI2CState *s = FROM_SYSBUS(OMAPI2CState, sysbus_from_qdev(dev));
    int i;
    for (i = 0; i < s->buscount; i++) {
        omap_i2c_bus_reset(&s->bus[i]);
    }
}

static SysBusDeviceInfo omap_i2c_info = {
    .init = omap_i2c_init,
    .qdev.name = "omap_i2c",
    .qdev.size = sizeof(OMAPI2CState),
    .qdev.reset = omap_i2c_reset,
    .qdev.props = (Property[]) {
        DEFINE_PROP_INT32("mpu_model", OMAPI2CState, mpu_model, 0),
        DEFINE_PROP_END_OF_LIST()
    }
};

static void omap_i2c_register_devices(void)
{
    sysbus_register_withprop(&omap_i2c_info);
}

i2c_bus *omap_i2c_bus(DeviceState *omap_i2c, int n)
{
    OMAPI2CState *s = FROM_SYSBUS(OMAPI2CState, sysbus_from_qdev(omap_i2c));
    if (n >= s->buscount) {
        hw_error("%s: requested bus %d (maximum allowed bus number is %d)\n",
                 __FUNCTION__, n, s->buscount - 1);
    }
    return s->bus[n].bus;
}

device_init(omap_i2c_register_devices)<|MERGE_RESOLUTION|>--- conflicted
+++ resolved
@@ -22,16 +22,12 @@
 #include "omap.h"
 #include "sysbus.h"
 
-<<<<<<< HEAD
 #define I2C_MAX_FIFO_SIZE (1 << 6)
 #define I2C_FIFO_SIZE_MASK ((I2C_MAX_FIFO_SIZE) - 1)
 
 typedef struct omap_i2c_bus_s {
     i2c_bus *bus;
-=======
-struct omap_i2c_s {
     MemoryRegion iomem;
->>>>>>> 217bfb44
     qemu_irq irq;
     qemu_irq drq[2];
 
@@ -671,11 +667,20 @@
     }
 }
 
-<<<<<<< HEAD
-static CPUReadMemoryFunc * const omap_i2c_readfn[] = {
-    omap_i2c_readb,
-    omap_i2c_read,
-    omap_i2c_read,
+static const MemoryRegionOps omap_i2c_ops = {
+    .old_mmio = {
+        .read = {
+            omap_i2c_readb,
+            omap_i2c_read,
+            omap_i2c_read,
+        },
+        .write = {
+            omap_i2c_writeb, /* Only the last fifo write can be 8 bit.  */
+            omap_i2c_write,
+            omap_i2c_write,
+        },
+    },
+    .endianness = DEVICE_NATIVE_ENDIAN,
 };
 
 static CPUWriteMemoryFunc * const omap_i2c_writefn[] = {
@@ -689,45 +694,6 @@
     OMAPI2CBusState *s = opaque;
     omap_i2c_interrupts_update(s);
     return 0;
-=======
-static const MemoryRegionOps omap_i2c_ops = {
-    .old_mmio = {
-        .read = {
-            omap_badwidth_read16,
-            omap_i2c_read,
-            omap_badwidth_read16,
-        },
-        .write = {
-            omap_i2c_writeb, /* Only the last fifo write can be 8 bit.  */
-            omap_i2c_write,
-            omap_badwidth_write16,
-        },
-    },
-    .endianness = DEVICE_NATIVE_ENDIAN,
-};
-
-struct omap_i2c_s *omap_i2c_init(MemoryRegion *sysmem,
-                                 target_phys_addr_t base,
-                                 qemu_irq irq,
-                                 qemu_irq *dma,
-                                 omap_clk clk)
-{
-    struct omap_i2c_s *s = (struct omap_i2c_s *)
-            g_malloc0(sizeof(struct omap_i2c_s));
-
-    /* TODO: set a value greater or equal to real hardware */
-    s->revision = 0x11;
-    s->irq = irq;
-    s->drq[0] = dma[0];
-    s->drq[1] = dma[1];
-    s->bus = i2c_init_bus(NULL, "i2c");
-    omap_i2c_reset(s);
-
-    memory_region_init_io(&s->iomem, &omap_i2c_ops, s, "omap.i2c", 0x800);
-    memory_region_add_subregion(sysmem, base, &s->iomem);
-
-    return s;
->>>>>>> 217bfb44
 }
 
 static const VMStateDescription vmstate_omap_i2c_bus = {
@@ -761,7 +727,6 @@
 
 static int omap_i2c_init(SysBusDevice *dev)
 {
-<<<<<<< HEAD
     int i;
     uint8_t rev;
     OMAPI2CState *s = FROM_SYSBUS(OMAPI2CState, dev);
@@ -790,31 +755,14 @@
         sysbus_init_irq(dev, &s->bus[i].irq);
         sysbus_init_irq(dev, &s->bus[i].drq[0]);
         sysbus_init_irq(dev, &s->bus[i].drq[1]);
-        sysbus_init_mmio(dev, (rev < OMAP2_INTR_REV) ? 0x800 : 0x1000,
-                         cpu_register_io_memory(omap_i2c_readfn,
-                                                omap_i2c_writefn, &s->bus[i],
-                                                DEVICE_NATIVE_ENDIAN));
+        memory_region_init_io(&s->bus[i].iomem, &omap_i2c_ops, &s->bus[i],
+                              "omap.i2c",
+                              (rev < OMAP2_INTR_REV) ? 0x800 : 0x1000);
+        sysbus_init_mmio(dev, &s->bus[i].iomem);
         s->bus[i].bus = i2c_init_bus(&dev->qdev, NULL);
         vmstate_register(&dev->qdev, i, &vmstate_omap_i2c_bus, &s->bus[i]);
     }
     return 0;
-=======
-    struct omap_i2c_s *s = (struct omap_i2c_s *)
-            g_malloc0(sizeof(struct omap_i2c_s));
-
-    s->revision = 0x34;
-    s->irq = irq;
-    s->drq[0] = dma[0];
-    s->drq[1] = dma[1];
-    s->bus = i2c_init_bus(NULL, "i2c");
-    omap_i2c_reset(s);
-
-    memory_region_init_io(&s->iomem, &omap_i2c_ops, s, "omap2.i2c",
-                          omap_l4_region_size(ta, 0));
-    omap_l4_attach(ta, 0, &s->iomem);
-
-    return s;
->>>>>>> 217bfb44
 }
 
 static void omap_i2c_reset(DeviceState *dev)
