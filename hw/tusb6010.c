/*
 * Texas Instruments TUSB6010 emulation.
 * Based on reverse-engineering of a linux driver.
 *
 * Copyright (C) 2008 Nokia Corporation
 * Written by Andrzej Zaborowski <andrew@openedhand.com>
 *
 * This program is free software; you can redistribute it and/or
 * modify it under the terms of the GNU General Public License as
 * published by the Free Software Foundation; either version 2 or
 * (at your option) version 3 of the License.
 *
 * This program is distributed in the hope that it will be useful,
 * but WITHOUT ANY WARRANTY; without even the implied warranty of
 * MERCHANTABILITY or FITNESS FOR A PARTICULAR PURPOSE.  See the
 * GNU General Public License for more details.
 *
 * You should have received a copy of the GNU General Public License along
 * with this program; if not, see <http://www.gnu.org/licenses/>.
 */
#include "qemu-common.h"
#include "qemu-timer.h"
#include "usb.h"
#include "omap.h"
#include "irq.h"
<<<<<<< HEAD
#include "devices.h"
#include "sysbus.h"

typedef struct TUSBState {
    SysBusDevice busdev;
=======
#include "tusb6010.h"

struct TUSBState {
    MemoryRegion iomem[2];
>>>>>>> e8906f35
    qemu_irq irq;
    MUSBState *musb;
    QEMUTimer *otg_timer;
    QEMUTimer *pwr_timer;

    int power;
    uint32_t scratch;
    uint16_t test_reset;
    uint32_t prcm_config;
    uint32_t prcm_mngmt;
    uint16_t otg_status;
    uint32_t dev_config;
    int host_mode;
    uint32_t intr;
    uint32_t intr_ok;
    uint32_t mask;
    uint32_t usbip_intr;
    uint32_t usbip_mask;
    uint32_t gpio_intr;
    uint32_t gpio_mask;
    uint32_t gpio_config;
    uint32_t dma_intr;
    uint32_t dma_mask;
    uint32_t dma_map;
    uint32_t dma_config;
    uint32_t ep0_config;
    uint32_t rx_config[15];
    uint32_t tx_config[15];
    uint32_t wkup_mask;
    uint32_t pullup[2];
    uint32_t control_config;
    uint32_t otg_timer_val;
} TUSBState;

#define TUSB_DEVCLOCK			60000000	/* 60 MHz */

#define TUSB_VLYNQ_CTRL			0x004

/* Mentor Graphics OTG core registers.  */
#define TUSB_BASE_OFFSET		0x400

/* FIFO registers, 32-bit.  */
#define TUSB_FIFO_BASE			0x600

/* Device System & Control registers, 32-bit.  */
#define TUSB_SYS_REG_BASE		0x800

#define TUSB_DEV_CONF			(TUSB_SYS_REG_BASE + 0x000)
#define	TUSB_DEV_CONF_USB_HOST_MODE	(1 << 16)
#define	TUSB_DEV_CONF_PROD_TEST_MODE	(1 << 15)
#define	TUSB_DEV_CONF_SOFT_ID		(1 << 1)
#define	TUSB_DEV_CONF_ID_SEL		(1 << 0)

#define TUSB_PHY_OTG_CTRL_ENABLE	(TUSB_SYS_REG_BASE + 0x004)
#define TUSB_PHY_OTG_CTRL		(TUSB_SYS_REG_BASE + 0x008)
#define	TUSB_PHY_OTG_CTRL_WRPROTECT	(0xa5 << 24)
#define	TUSB_PHY_OTG_CTRL_O_ID_PULLUP	(1 << 23)
#define	TUSB_PHY_OTG_CTRL_O_VBUS_DET_EN	(1 << 19)
#define	TUSB_PHY_OTG_CTRL_O_SESS_END_EN	(1 << 18)
#define	TUSB_PHY_OTG_CTRL_TESTM2	(1 << 17)
#define	TUSB_PHY_OTG_CTRL_TESTM1	(1 << 16)
#define	TUSB_PHY_OTG_CTRL_TESTM0	(1 << 15)
#define	TUSB_PHY_OTG_CTRL_TX_DATA2	(1 << 14)
#define	TUSB_PHY_OTG_CTRL_TX_GZ2	(1 << 13)
#define	TUSB_PHY_OTG_CTRL_TX_ENABLE2	(1 << 12)
#define	TUSB_PHY_OTG_CTRL_DM_PULLDOWN	(1 << 11)
#define	TUSB_PHY_OTG_CTRL_DP_PULLDOWN	(1 << 10)
#define	TUSB_PHY_OTG_CTRL_OSC_EN	(1 << 9)
#define	TUSB_PHY_OTG_CTRL_PHYREF_CLK(v)	(((v) & 3) << 7)
#define	TUSB_PHY_OTG_CTRL_PD		(1 << 6)
#define	TUSB_PHY_OTG_CTRL_PLL_ON	(1 << 5)
#define	TUSB_PHY_OTG_CTRL_EXT_RPU	(1 << 4)
#define	TUSB_PHY_OTG_CTRL_PWR_GOOD	(1 << 3)
#define	TUSB_PHY_OTG_CTRL_RESET		(1 << 2)
#define	TUSB_PHY_OTG_CTRL_SUSPENDM	(1 << 1)
#define	TUSB_PHY_OTG_CTRL_CLK_MODE	(1 << 0)

/* OTG status register */
#define TUSB_DEV_OTG_STAT		(TUSB_SYS_REG_BASE + 0x00c)
#define	TUSB_DEV_OTG_STAT_PWR_CLK_GOOD	(1 << 8)
#define	TUSB_DEV_OTG_STAT_SESS_END	(1 << 7)
#define	TUSB_DEV_OTG_STAT_SESS_VALID	(1 << 6)
#define	TUSB_DEV_OTG_STAT_VBUS_VALID	(1 << 5)
#define	TUSB_DEV_OTG_STAT_VBUS_SENSE	(1 << 4)
#define	TUSB_DEV_OTG_STAT_ID_STATUS	(1 << 3)
#define	TUSB_DEV_OTG_STAT_HOST_DISCON	(1 << 2)
#define	TUSB_DEV_OTG_STAT_LINE_STATE	(3 << 0)
#define	TUSB_DEV_OTG_STAT_DP_ENABLE	(1 << 1)
#define	TUSB_DEV_OTG_STAT_DM_ENABLE	(1 << 0)

#define TUSB_DEV_OTG_TIMER		(TUSB_SYS_REG_BASE + 0x010)
#define TUSB_DEV_OTG_TIMER_ENABLE	(1 << 31)
#define TUSB_DEV_OTG_TIMER_VAL(v)	((v) & 0x07ffffff)
#define TUSB_PRCM_REV			(TUSB_SYS_REG_BASE + 0x014)

/* PRCM configuration register */
#define TUSB_PRCM_CONF			(TUSB_SYS_REG_BASE + 0x018)
#define	TUSB_PRCM_CONF_SFW_CPEN		(1 << 24)
#define	TUSB_PRCM_CONF_SYS_CLKSEL(v)	(((v) & 3) << 16)

/* PRCM management register */
#define TUSB_PRCM_MNGMT			(TUSB_SYS_REG_BASE + 0x01c)
#define	TUSB_PRCM_MNGMT_SRP_FIX_TMR(v)	(((v) & 0xf) << 25)
#define	TUSB_PRCM_MNGMT_SRP_FIX_EN	(1 << 24)
#define	TUSB_PRCM_MNGMT_VBUS_VAL_TMR(v)	(((v) & 0xf) << 20)
#define	TUSB_PRCM_MNGMT_VBUS_VAL_FLT_EN	(1 << 19)
#define	TUSB_PRCM_MNGMT_DFT_CLK_DIS	(1 << 18)
#define	TUSB_PRCM_MNGMT_VLYNQ_CLK_DIS	(1 << 17)
#define	TUSB_PRCM_MNGMT_OTG_SESS_END_EN	(1 << 10)
#define	TUSB_PRCM_MNGMT_OTG_VBUS_DET_EN	(1 << 9)
#define	TUSB_PRCM_MNGMT_OTG_ID_PULLUP	(1 << 8)
#define	TUSB_PRCM_MNGMT_15_SW_EN	(1 << 4)
#define	TUSB_PRCM_MNGMT_33_SW_EN	(1 << 3)
#define	TUSB_PRCM_MNGMT_5V_CPEN		(1 << 2)
#define	TUSB_PRCM_MNGMT_PM_IDLE		(1 << 1)
#define	TUSB_PRCM_MNGMT_DEV_IDLE	(1 << 0)

/* Wake-up source clear and mask registers */
#define TUSB_PRCM_WAKEUP_SOURCE		(TUSB_SYS_REG_BASE + 0x020)
#define TUSB_PRCM_WAKEUP_CLEAR		(TUSB_SYS_REG_BASE + 0x028)
#define TUSB_PRCM_WAKEUP_MASK		(TUSB_SYS_REG_BASE + 0x02c)
#define	TUSB_PRCM_WAKEUP_RESERVED_BITS	(0xffffe << 13)
#define	TUSB_PRCM_WGPIO_7		(1 << 12)
#define	TUSB_PRCM_WGPIO_6		(1 << 11)
#define	TUSB_PRCM_WGPIO_5		(1 << 10)
#define	TUSB_PRCM_WGPIO_4		(1 << 9)
#define	TUSB_PRCM_WGPIO_3		(1 << 8)
#define	TUSB_PRCM_WGPIO_2		(1 << 7)
#define	TUSB_PRCM_WGPIO_1		(1 << 6)
#define	TUSB_PRCM_WGPIO_0		(1 << 5)
#define	TUSB_PRCM_WHOSTDISCON		(1 << 4)	/* Host disconnect */
#define	TUSB_PRCM_WBUS			(1 << 3)	/* USB bus resume */
#define	TUSB_PRCM_WNORCS		(1 << 2)	/* NOR chip select */
#define	TUSB_PRCM_WVBUS			(1 << 1)	/* OTG PHY VBUS */
#define	TUSB_PRCM_WID			(1 << 0)	/* OTG PHY ID detect */

#define TUSB_PULLUP_1_CTRL		(TUSB_SYS_REG_BASE + 0x030)
#define TUSB_PULLUP_2_CTRL		(TUSB_SYS_REG_BASE + 0x034)
#define TUSB_INT_CTRL_REV		(TUSB_SYS_REG_BASE + 0x038)
#define TUSB_INT_CTRL_CONF		(TUSB_SYS_REG_BASE + 0x03c)
#define TUSB_USBIP_INT_SRC		(TUSB_SYS_REG_BASE + 0x040)
#define TUSB_USBIP_INT_SET		(TUSB_SYS_REG_BASE + 0x044)
#define TUSB_USBIP_INT_CLEAR		(TUSB_SYS_REG_BASE + 0x048)
#define TUSB_USBIP_INT_MASK		(TUSB_SYS_REG_BASE + 0x04c)
#define TUSB_DMA_INT_SRC		(TUSB_SYS_REG_BASE + 0x050)
#define TUSB_DMA_INT_SET		(TUSB_SYS_REG_BASE + 0x054)
#define TUSB_DMA_INT_CLEAR		(TUSB_SYS_REG_BASE + 0x058)
#define TUSB_DMA_INT_MASK		(TUSB_SYS_REG_BASE + 0x05c)
#define TUSB_GPIO_INT_SRC		(TUSB_SYS_REG_BASE + 0x060)
#define TUSB_GPIO_INT_SET		(TUSB_SYS_REG_BASE + 0x064)
#define TUSB_GPIO_INT_CLEAR		(TUSB_SYS_REG_BASE + 0x068)
#define TUSB_GPIO_INT_MASK		(TUSB_SYS_REG_BASE + 0x06c)

/* NOR flash interrupt source registers */
#define TUSB_INT_SRC			(TUSB_SYS_REG_BASE + 0x070)
#define TUSB_INT_SRC_SET		(TUSB_SYS_REG_BASE + 0x074)
#define TUSB_INT_SRC_CLEAR		(TUSB_SYS_REG_BASE + 0x078)
#define TUSB_INT_MASK			(TUSB_SYS_REG_BASE + 0x07c)
#define	TUSB_INT_SRC_TXRX_DMA_DONE	(1 << 24)
#define	TUSB_INT_SRC_USB_IP_CORE	(1 << 17)
#define	TUSB_INT_SRC_OTG_TIMEOUT	(1 << 16)
#define	TUSB_INT_SRC_VBUS_SENSE_CHNG	(1 << 15)
#define	TUSB_INT_SRC_ID_STATUS_CHNG	(1 << 14)
#define	TUSB_INT_SRC_DEV_WAKEUP		(1 << 13)
#define	TUSB_INT_SRC_DEV_READY		(1 << 12)
#define	TUSB_INT_SRC_USB_IP_TX		(1 << 9)
#define	TUSB_INT_SRC_USB_IP_RX		(1 << 8)
#define	TUSB_INT_SRC_USB_IP_VBUS_ERR	(1 << 7)
#define	TUSB_INT_SRC_USB_IP_VBUS_REQ	(1 << 6)
#define	TUSB_INT_SRC_USB_IP_DISCON	(1 << 5)
#define	TUSB_INT_SRC_USB_IP_CONN	(1 << 4)
#define	TUSB_INT_SRC_USB_IP_SOF		(1 << 3)
#define	TUSB_INT_SRC_USB_IP_RST_BABBLE	(1 << 2)
#define	TUSB_INT_SRC_USB_IP_RESUME	(1 << 1)
#define	TUSB_INT_SRC_USB_IP_SUSPEND	(1 << 0)

#define TUSB_GPIO_REV			(TUSB_SYS_REG_BASE + 0x080)
#define TUSB_GPIO_CONF			(TUSB_SYS_REG_BASE + 0x084)
#define TUSB_DMA_CTRL_REV		(TUSB_SYS_REG_BASE + 0x100)
#define TUSB_DMA_REQ_CONF		(TUSB_SYS_REG_BASE + 0x104)
#define TUSB_EP0_CONF			(TUSB_SYS_REG_BASE + 0x108)
#define TUSB_EP_IN_SIZE			(TUSB_SYS_REG_BASE + 0x10c)
#define TUSB_DMA_EP_MAP			(TUSB_SYS_REG_BASE + 0x148)
#define TUSB_EP_OUT_SIZE		(TUSB_SYS_REG_BASE + 0x14c)
#define TUSB_EP_MAX_PACKET_SIZE_OFFSET	(TUSB_SYS_REG_BASE + 0x188)
#define TUSB_SCRATCH_PAD		(TUSB_SYS_REG_BASE + 0x1c4)
#define TUSB_WAIT_COUNT			(TUSB_SYS_REG_BASE + 0x1c8)
#define TUSB_PROD_TEST_RESET		(TUSB_SYS_REG_BASE + 0x1d8)

#define TUSB_DIDR1_LO			(TUSB_SYS_REG_BASE + 0x1f8)
#define TUSB_DIDR1_HI			(TUSB_SYS_REG_BASE + 0x1fc)

/* Device System & Control register bitfields */
#define TUSB_INT_CTRL_CONF_INT_RLCYC(v)	(((v) & 0x7) << 18)
#define TUSB_INT_CTRL_CONF_INT_POLARITY	(1 << 17)
#define TUSB_INT_CTRL_CONF_INT_MODE	(1 << 16)
#define TUSB_GPIO_CONF_DMAREQ(v)	(((v) & 0x3f) << 24)
#define TUSB_DMA_REQ_CONF_BURST_SIZE(v)	(((v) & 3) << 26)
#define TUSB_DMA_REQ_CONF_DMA_RQ_EN(v)	(((v) & 0x3f) << 20)
#define TUSB_DMA_REQ_CONF_DMA_RQ_ASR(v)	(((v) & 0xf) << 16)
#define TUSB_EP0_CONFIG_SW_EN		(1 << 8)
#define TUSB_EP0_CONFIG_DIR_TX		(1 << 7)
#define TUSB_EP0_CONFIG_XFR_SIZE(v)	((v) & 0x7f)
#define TUSB_EP_CONFIG_SW_EN		(1 << 31)
#define TUSB_EP_CONFIG_XFR_SIZE(v)	((v) & 0x7fffffff)
#define TUSB_PROD_TEST_RESET_VAL	0xa596

<<<<<<< HEAD
=======
MemoryRegion *tusb6010_sync_io(TUSBState *s)
{
    return &s->iomem[0];
}

MemoryRegion *tusb6010_async_io(TUSBState *s)
{
    return &s->iomem[1];
}

>>>>>>> e8906f35
static void tusb_intr_update(TUSBState *s)
{
    if (s->control_config & TUSB_INT_CTRL_CONF_INT_POLARITY)
        qemu_set_irq(s->irq, s->intr & ~s->mask & s->intr_ok);
    else
        qemu_set_irq(s->irq, (!(s->intr & ~s->mask)) & s->intr_ok);
}

static void tusb_usbip_intr_update(TUSBState *s)
{
    /* TX interrupt in the MUSB */
    if (s->usbip_intr & 0x0000ffff & ~s->usbip_mask)
        s->intr |= TUSB_INT_SRC_USB_IP_TX;
    else
        s->intr &= ~TUSB_INT_SRC_USB_IP_TX;

    /* RX interrupt in the MUSB */
    if (s->usbip_intr & 0xffff0000 & ~s->usbip_mask)
        s->intr |= TUSB_INT_SRC_USB_IP_RX;
    else
        s->intr &= ~TUSB_INT_SRC_USB_IP_RX;

    /* XXX: What about TUSB_INT_SRC_USB_IP_CORE?  */

    tusb_intr_update(s);
}

static void tusb_dma_intr_update(TUSBState *s)
{
    if (s->dma_intr & ~s->dma_mask)
        s->intr |= TUSB_INT_SRC_TXRX_DMA_DONE;
    else
        s->intr &= ~TUSB_INT_SRC_TXRX_DMA_DONE;

    tusb_intr_update(s);
}

static void tusb_gpio_intr_update(TUSBState *s)
{
    /* TODO: How is this signalled?  */
}

extern CPUReadMemoryFunc * const musb_read[];
extern CPUWriteMemoryFunc * const musb_write[];

static uint32_t tusb_async_readb(void *opaque, target_phys_addr_t addr)
{
    TUSBState *s = (TUSBState *) opaque;

    switch (addr & 0xfff) {
    case TUSB_BASE_OFFSET ... (TUSB_BASE_OFFSET | 0x1ff):
        return musb_read[0](s->musb, addr & 0x1ff);

    case TUSB_FIFO_BASE ... (TUSB_FIFO_BASE | 0x1ff):
        return musb_read[0](s->musb, 0x20 + ((addr >> 3) & 0x3c));
    }

    printf("%s: unknown register at %03x\n",
                    __FUNCTION__, (int) (addr & 0xfff));
    return 0;
}

static uint32_t tusb_async_readh(void *opaque, target_phys_addr_t addr)
{
    TUSBState *s = (TUSBState *) opaque;

    switch (addr & 0xfff) {
    case TUSB_BASE_OFFSET ... (TUSB_BASE_OFFSET | 0x1ff):
        return musb_read[1](s->musb, addr & 0x1ff);

    case TUSB_FIFO_BASE ... (TUSB_FIFO_BASE | 0x1ff):
        return musb_read[1](s->musb, 0x20 + ((addr >> 3) & 0x3c));
    }

    printf("%s: unknown register at %03x\n",
                    __FUNCTION__, (int) (addr & 0xfff));
    return 0;
}

static uint32_t tusb_async_readw(void *opaque, target_phys_addr_t addr)
{
    TUSBState *s = (TUSBState *) opaque;
    int offset = addr & 0xfff;
    int epnum;
    uint32_t ret;

    switch (offset) {
    case TUSB_DEV_CONF:
        return s->dev_config;

    case TUSB_BASE_OFFSET ... (TUSB_BASE_OFFSET | 0x1ff):
        return musb_read[2](s->musb, offset & 0x1ff);

    case TUSB_FIFO_BASE ... (TUSB_FIFO_BASE | 0x1ff):
        return musb_read[2](s->musb, 0x20 + ((addr >> 3) & 0x3c));

    case TUSB_PHY_OTG_CTRL_ENABLE:
    case TUSB_PHY_OTG_CTRL:
        return 0x00;	/* TODO */

    case TUSB_DEV_OTG_STAT:
        ret = s->otg_status;
#if 0
        if (!(s->prcm_mngmt & TUSB_PRCM_MNGMT_OTG_VBUS_DET_EN))
            ret &= ~TUSB_DEV_OTG_STAT_VBUS_VALID;
#endif
        return ret;
    case TUSB_DEV_OTG_TIMER:
        return s->otg_timer_val;

    case TUSB_PRCM_REV:
        return 0x20;
    case TUSB_PRCM_CONF:
        return s->prcm_config;
    case TUSB_PRCM_MNGMT:
        return s->prcm_mngmt;
    case TUSB_PRCM_WAKEUP_SOURCE:
    case TUSB_PRCM_WAKEUP_CLEAR:	/* TODO: What does this one return?  */
        return 0x00000000;
    case TUSB_PRCM_WAKEUP_MASK:
        return s->wkup_mask;

    case TUSB_PULLUP_1_CTRL:
        return s->pullup[0];
    case TUSB_PULLUP_2_CTRL:
        return s->pullup[1];

    case TUSB_INT_CTRL_REV:
        return 0x20;
    case TUSB_INT_CTRL_CONF:
        return s->control_config;

    case TUSB_USBIP_INT_SRC:
    case TUSB_USBIP_INT_SET:	/* TODO: What do these two return?  */
    case TUSB_USBIP_INT_CLEAR:
        return s->usbip_intr;
    case TUSB_USBIP_INT_MASK:
        return s->usbip_mask;

    case TUSB_DMA_INT_SRC:
    case TUSB_DMA_INT_SET:	/* TODO: What do these two return?  */
    case TUSB_DMA_INT_CLEAR:
        return s->dma_intr;
    case TUSB_DMA_INT_MASK:
        return s->dma_mask;

    case TUSB_GPIO_INT_SRC:	/* TODO: What do these two return?  */
    case TUSB_GPIO_INT_SET:
    case TUSB_GPIO_INT_CLEAR:
        return s->gpio_intr;
    case TUSB_GPIO_INT_MASK:
        return s->gpio_mask;

    case TUSB_INT_SRC:
    case TUSB_INT_SRC_SET:	/* TODO: What do these two return?  */
    case TUSB_INT_SRC_CLEAR:
        return s->intr;
    case TUSB_INT_MASK:
        return s->mask;

    case TUSB_GPIO_REV:
        return 0x30;
    case TUSB_GPIO_CONF:
        return s->gpio_config;

    case TUSB_DMA_CTRL_REV:
        return 0x30;
    case TUSB_DMA_REQ_CONF:
        return s->dma_config;
    case TUSB_EP0_CONF:
        return s->ep0_config;
    case TUSB_EP_IN_SIZE ... (TUSB_EP_IN_SIZE + 0x3b):
        epnum = (offset - TUSB_EP_IN_SIZE) >> 2;
        return s->tx_config[epnum];
    case TUSB_DMA_EP_MAP:
        return s->dma_map;
    case TUSB_EP_OUT_SIZE ... (TUSB_EP_OUT_SIZE + 0x3b):
        epnum = (offset - TUSB_EP_OUT_SIZE) >> 2;
        return s->rx_config[epnum];
    case TUSB_EP_MAX_PACKET_SIZE_OFFSET ...
            (TUSB_EP_MAX_PACKET_SIZE_OFFSET + 0x3b):
        return 0x00000000;	/* TODO */
    case TUSB_WAIT_COUNT:
        return 0x00;		/* TODO */

    case TUSB_SCRATCH_PAD:
        return s->scratch;

    case TUSB_PROD_TEST_RESET:
        return s->test_reset;

    /* DIE IDs */
    case TUSB_DIDR1_LO:
        return 0xa9453c59;
    case TUSB_DIDR1_HI:
        return 0x54059adf;
    }

    printf("%s: unknown register at %03x\n", __FUNCTION__, offset);
    return 0;
}

static void tusb_async_writeb(void *opaque, target_phys_addr_t addr,
                uint32_t value)
{
    TUSBState *s = (TUSBState *) opaque;

    switch (addr & 0xfff) {
    case TUSB_BASE_OFFSET ... (TUSB_BASE_OFFSET | 0x1ff):
        musb_write[0](s->musb, addr & 0x1ff, value);
        break;

    case TUSB_FIFO_BASE ... (TUSB_FIFO_BASE | 0x1ff):
        musb_write[0](s->musb, 0x20 + ((addr >> 3) & 0x3c), value);
        break;

    default:
        printf("%s: unknown register at %03x\n",
                        __FUNCTION__, (int) (addr & 0xfff));
        return;
    }
}

static void tusb_async_writeh(void *opaque, target_phys_addr_t addr,
                uint32_t value)
{
    TUSBState *s = (TUSBState *) opaque;

    switch (addr & 0xfff) {
    case TUSB_BASE_OFFSET ... (TUSB_BASE_OFFSET | 0x1ff):
        musb_write[1](s->musb, addr & 0x1ff, value);
        break;

    case TUSB_FIFO_BASE ... (TUSB_FIFO_BASE | 0x1ff):
        musb_write[1](s->musb, 0x20 + ((addr >> 3) & 0x3c), value);
        break;

    default:
        printf("%s: unknown register at %03x\n",
                        __FUNCTION__, (int) (addr & 0xfff));
        return;
    }
}

static void tusb_async_writew(void *opaque, target_phys_addr_t addr,
                uint32_t value)
{
    TUSBState *s = (TUSBState *) opaque;
    int offset = addr & 0xfff;
    int epnum;

    switch (offset) {
    case TUSB_VLYNQ_CTRL:
        break;

    case TUSB_BASE_OFFSET ... (TUSB_BASE_OFFSET | 0x1ff):
        musb_write[2](s->musb, offset & 0x1ff, value);
        break;

    case TUSB_FIFO_BASE ... (TUSB_FIFO_BASE | 0x1ff):
        musb_write[2](s->musb, 0x20 + ((addr >> 3) & 0x3c), value);
        break;

    case TUSB_DEV_CONF:
        s->dev_config = value;
        s->host_mode = (value & TUSB_DEV_CONF_USB_HOST_MODE);
        if (value & TUSB_DEV_CONF_PROD_TEST_MODE)
            hw_error("%s: Product Test mode not allowed\n", __FUNCTION__);
        break;

    case TUSB_PHY_OTG_CTRL_ENABLE:
    case TUSB_PHY_OTG_CTRL:
        return;		/* TODO */
    case TUSB_DEV_OTG_TIMER:
        s->otg_timer_val = value;
        if (value & TUSB_DEV_OTG_TIMER_ENABLE)
            qemu_mod_timer(s->otg_timer, qemu_get_clock_ns(vm_clock) +
                            muldiv64(TUSB_DEV_OTG_TIMER_VAL(value),
                                     get_ticks_per_sec(), TUSB_DEVCLOCK));
        else
            qemu_del_timer(s->otg_timer);
        break;

    case TUSB_PRCM_CONF:
        s->prcm_config = value;
        break;
    case TUSB_PRCM_MNGMT:
        s->prcm_mngmt = value;
        break;
    case TUSB_PRCM_WAKEUP_CLEAR:
        break;
    case TUSB_PRCM_WAKEUP_MASK:
        s->wkup_mask = value;
        break;

    case TUSB_PULLUP_1_CTRL:
        s->pullup[0] = value;
        break;
    case TUSB_PULLUP_2_CTRL:
        s->pullup[1] = value;
        break;
    case TUSB_INT_CTRL_CONF:
        s->control_config = value;
        tusb_intr_update(s);
        break;

    case TUSB_USBIP_INT_SET:
        s->usbip_intr |= value;
        tusb_usbip_intr_update(s);
        break;
    case TUSB_USBIP_INT_CLEAR:
        s->usbip_intr &= ~value;
        tusb_usbip_intr_update(s);
        musb_core_intr_clear(s->musb, ~value);
        break;
    case TUSB_USBIP_INT_MASK:
        s->usbip_mask = value;
        tusb_usbip_intr_update(s);
        break;

    case TUSB_DMA_INT_SET:
        s->dma_intr |= value;
        tusb_dma_intr_update(s);
        break;
    case TUSB_DMA_INT_CLEAR:
        s->dma_intr &= ~value;
        tusb_dma_intr_update(s);
        break;
    case TUSB_DMA_INT_MASK:
        s->dma_mask = value;
        tusb_dma_intr_update(s);
        break;

    case TUSB_GPIO_INT_SET:
        s->gpio_intr |= value;
        tusb_gpio_intr_update(s);
        break;
    case TUSB_GPIO_INT_CLEAR:
        s->gpio_intr &= ~value;
        tusb_gpio_intr_update(s);
        break;
    case TUSB_GPIO_INT_MASK:
        s->gpio_mask = value;
        tusb_gpio_intr_update(s);
        break;

    case TUSB_INT_SRC_SET:
        s->intr |= value;
        tusb_intr_update(s);
        break;
    case TUSB_INT_SRC_CLEAR:
        s->intr &= ~value;
        tusb_intr_update(s);
        break;
    case TUSB_INT_MASK:
        s->mask = value;
        tusb_intr_update(s);
        break;

    case TUSB_GPIO_CONF:
        s->gpio_config = value;
        break;
    case TUSB_DMA_REQ_CONF:
        s->dma_config = value;
        break;
    case TUSB_EP0_CONF:
        s->ep0_config = value & 0x1ff;
        musb_set_size(s->musb, 0, TUSB_EP0_CONFIG_XFR_SIZE(value),
                        value & TUSB_EP0_CONFIG_DIR_TX);
        break;
    case TUSB_EP_IN_SIZE ... (TUSB_EP_IN_SIZE + 0x3b):
        epnum = (offset - TUSB_EP_IN_SIZE) >> 2;
        s->tx_config[epnum] = value;
        musb_set_size(s->musb, epnum + 1, TUSB_EP_CONFIG_XFR_SIZE(value), 1);
        break;
    case TUSB_DMA_EP_MAP:
        s->dma_map = value;
        break;
    case TUSB_EP_OUT_SIZE ... (TUSB_EP_OUT_SIZE + 0x3b):
        epnum = (offset - TUSB_EP_OUT_SIZE) >> 2;
        s->rx_config[epnum] = value;
        musb_set_size(s->musb, epnum + 1, TUSB_EP_CONFIG_XFR_SIZE(value), 0);
        break;
    case TUSB_EP_MAX_PACKET_SIZE_OFFSET ...
            (TUSB_EP_MAX_PACKET_SIZE_OFFSET + 0x3b):
        return;		/* TODO */
    case TUSB_WAIT_COUNT:
        return;		/* TODO */

    case TUSB_SCRATCH_PAD:
        s->scratch = value;
        break;

    case TUSB_PROD_TEST_RESET:
        s->test_reset = value;
        break;

    default:
        printf("%s: unknown register at %03x\n", __FUNCTION__, offset);
        return;
    }
}

static const MemoryRegionOps tusb_async_ops = {
    .old_mmio = {
        .read = { tusb_async_readb, tusb_async_readh, tusb_async_readw, },
        .write =  { tusb_async_writeb, tusb_async_writeh, tusb_async_writew, },
    },
    .endianness = DEVICE_NATIVE_ENDIAN,
};

static void tusb_otg_tick(void *opaque)
{
    TUSBState *s = (TUSBState *) opaque;

    s->otg_timer_val = 0;
    s->intr |= TUSB_INT_SRC_OTG_TIMEOUT;
    tusb_intr_update(s);
}

static void tusb_power_tick(void *opaque)
{
    TUSBState *s = (TUSBState *) opaque;

    if (s->power) {
        s->intr_ok = ~0;
        tusb_intr_update(s);
    }
}

static void tusb_musb_core_intr(void *opaque, int source, int level)
{
    TUSBState *s = (TUSBState *) opaque;
    uint16_t otg_status = s->otg_status;

    switch (source) {
    case musb_set_vbus:
        if (level)
            otg_status |= TUSB_DEV_OTG_STAT_VBUS_VALID;
        else
            otg_status &= ~TUSB_DEV_OTG_STAT_VBUS_VALID;

        /* XXX: only if TUSB_PHY_OTG_CTRL_OTG_VBUS_DET_EN set?  */
        /* XXX: only if TUSB_PRCM_MNGMT_OTG_VBUS_DET_EN set?  */
        if (s->otg_status != otg_status) {
            s->otg_status = otg_status;
            s->intr |= TUSB_INT_SRC_VBUS_SENSE_CHNG;
            tusb_intr_update(s);
        }
        break;

    case musb_set_session:
        /* XXX: only if TUSB_PHY_OTG_CTRL_OTG_SESS_END_EN set?  */
        /* XXX: only if TUSB_PRCM_MNGMT_OTG_SESS_END_EN set?  */
        if (level) {
            s->otg_status |= TUSB_DEV_OTG_STAT_SESS_VALID;
            s->otg_status &= ~TUSB_DEV_OTG_STAT_SESS_END;
        } else {
            s->otg_status &= ~TUSB_DEV_OTG_STAT_SESS_VALID;
            s->otg_status |= TUSB_DEV_OTG_STAT_SESS_END;
        }

        /* XXX: some IRQ or anything?  */
        break;

    case musb_irq_tx:
    case musb_irq_rx:
        s->usbip_intr = musb_core_intr_get(s->musb);
        /* Fall through.  */
    default:
        if (level)
            s->intr |= 1 << source;
        else
            s->intr &= ~(1 << source);
        tusb_intr_update(s);
        break;
    }
}

static void tusb6010_power(TUSBState *s, int on)
{
    if (!on)
        s->power = 0;
    else if (!s->power && on) {
        s->power = 1;
        
        /* Pull the interrupt down after TUSB6010 comes up.  */
        s->intr_ok = 0;
        tusb_intr_update(s);
        qemu_mod_timer(s->pwr_timer,
                       qemu_get_clock_ns(vm_clock) + get_ticks_per_sec() / 2);
    }
}

static void tusb6010_irq(void *opaque, int source, int level)
{
<<<<<<< HEAD
    if (source) {
        tusb_musb_core_intr(opaque, source - 1, level);
    } else {
        tusb6010_power(opaque, level);
    }
}
=======
    TUSBState *s = g_malloc0(sizeof(*s));
>>>>>>> e8906f35

static int tusb6010_init(SysBusDevice *dev)
{
    TUSBState *s = FROM_SYSBUS(TUSBState, dev);
    s->test_reset = TUSB_PROD_TEST_RESET_VAL;
    s->host_mode = 0;
    s->dev_config = 0;
    s->otg_status = 0;	/* !TUSB_DEV_OTG_STAT_ID_STATUS means host mode */
    s->power = 0;
    s->mask = 0xffffffff;
    s->intr = 0x00000000;
    s->otg_timer_val = 0;
<<<<<<< HEAD
=======
    memory_region_init_io(&s->iomem[1], &tusb_async_ops, s, "tusb-async",
                          UINT32_MAX);
    s->irq = intr;
>>>>>>> e8906f35
    s->otg_timer = qemu_new_timer_ns(vm_clock, tusb_otg_tick, s);
    s->pwr_timer = qemu_new_timer_ns(vm_clock, tusb_power_tick, s);
    sysbus_init_mmio(dev, 0x1000, 0); /* FIXME: sync interface?? */
    sysbus_init_mmio(dev, 0x1000,
                     cpu_register_io_memory(tusb_async_readfn,
                                            tusb_async_writefn, s,
                                            DEVICE_NATIVE_ENDIAN));
    sysbus_init_irq(dev, &s->irq);
    qdev_init_gpio_in(&dev->qdev, tusb6010_irq, __musb_irq_max + 1);
    s->musb = musb_init(&dev->qdev, 1);
    return 0;
}

static SysBusDeviceInfo tusb6010_info = {
    .init = tusb6010_init,
    .qdev.name = "tusb6010",
    .qdev.size = sizeof(TUSBState),
};

static void tusb6010_register_device(void)
{
    sysbus_register_withprop(&tusb6010_info);
}

device_init(tusb6010_register_device)<|MERGE_RESOLUTION|>--- conflicted
+++ resolved
@@ -23,18 +23,12 @@
 #include "usb.h"
 #include "omap.h"
 #include "irq.h"
-<<<<<<< HEAD
 #include "devices.h"
 #include "sysbus.h"
 
 typedef struct TUSBState {
     SysBusDevice busdev;
-=======
-#include "tusb6010.h"
-
-struct TUSBState {
     MemoryRegion iomem[2];
->>>>>>> e8906f35
     qemu_irq irq;
     MUSBState *musb;
     QEMUTimer *otg_timer;
@@ -242,19 +236,6 @@
 #define TUSB_EP_CONFIG_XFR_SIZE(v)	((v) & 0x7fffffff)
 #define TUSB_PROD_TEST_RESET_VAL	0xa596
 
-<<<<<<< HEAD
-=======
-MemoryRegion *tusb6010_sync_io(TUSBState *s)
-{
-    return &s->iomem[0];
-}
-
-MemoryRegion *tusb6010_async_io(TUSBState *s)
-{
-    return &s->iomem[1];
-}
-
->>>>>>> e8906f35
 static void tusb_intr_update(TUSBState *s)
 {
     if (s->control_config & TUSB_INT_CTRL_CONF_INT_POLARITY)
@@ -751,16 +732,12 @@
 
 static void tusb6010_irq(void *opaque, int source, int level)
 {
-<<<<<<< HEAD
     if (source) {
         tusb_musb_core_intr(opaque, source - 1, level);
     } else {
         tusb6010_power(opaque, level);
     }
 }
-=======
-    TUSBState *s = g_malloc0(sizeof(*s));
->>>>>>> e8906f35
 
 static int tusb6010_init(SysBusDevice *dev)
 {
@@ -773,19 +750,12 @@
     s->mask = 0xffffffff;
     s->intr = 0x00000000;
     s->otg_timer_val = 0;
-<<<<<<< HEAD
-=======
+    s->otg_timer = qemu_new_timer_ns(vm_clock, tusb_otg_tick, s);
+    s->pwr_timer = qemu_new_timer_ns(vm_clock, tusb_power_tick, s);
     memory_region_init_io(&s->iomem[1], &tusb_async_ops, s, "tusb-async",
                           UINT32_MAX);
-    s->irq = intr;
->>>>>>> e8906f35
-    s->otg_timer = qemu_new_timer_ns(vm_clock, tusb_otg_tick, s);
-    s->pwr_timer = qemu_new_timer_ns(vm_clock, tusb_power_tick, s);
-    sysbus_init_mmio(dev, 0x1000, 0); /* FIXME: sync interface?? */
-    sysbus_init_mmio(dev, 0x1000,
-                     cpu_register_io_memory(tusb_async_readfn,
-                                            tusb_async_writefn, s,
-                                            DEVICE_NATIVE_ENDIAN));
+    sysbus_init_mmio_region(dev, &s->iomem[0]);
+    sysbus_init_mmio_region(dev, &s->iomem[1]);
     sysbus_init_irq(dev, &s->irq);
     qdev_init_gpio_in(&dev->qdev, tusb6010_irq, __musb_irq_max + 1);
     s->musb = musb_init(&dev->qdev, 1);
