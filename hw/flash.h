--- conflicted
+++ resolved
@@ -20,24 +20,13 @@
                                 int be);
 
 /* nand.c */
-<<<<<<< HEAD
 DeviceState *nand_init(int manf_id, int chip_id, BlockDriverState *bs);
 void nand_setpins(DeviceState *dev,
-                int cle, int ale, int ce, int wp, int gnd);
+                uint8_t cle, uint8_t ale, uint8_t ce, uint8_t wp, uint8_t gnd);
 void nand_getpins(DeviceState *dev, int *rb);
 void nand_setio(DeviceState *dev, uint32_t value);
 uint32_t nand_getio(DeviceState *dev);
 uint32_t nand_getbuswidth(DeviceState *dev);
-=======
-typedef struct NANDFlashState NANDFlashState;
-NANDFlashState *nand_init(int manf_id, int chip_id);
-void nand_done(NANDFlashState *s);
-void nand_setpins(NANDFlashState *s, uint8_t cle, uint8_t ale,
-                  uint8_t ce, uint8_t wp, uint8_t gnd);
-void nand_getpins(NANDFlashState *s, int *rb);
-void nand_setio(NANDFlashState *s, uint8_t value);
-uint8_t nand_getio(NANDFlashState *s);
->>>>>>> 6093d3d4
 
 #define NAND_MFR_TOSHIBA	0x98
 #define NAND_MFR_SAMSUNG	0xec
