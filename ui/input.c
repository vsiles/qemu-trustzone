--- conflicted
+++ resolved
@@ -29,11 +29,6 @@
 #include "qmp-commands.h"
 #include "qapi-types.h"
 
-<<<<<<< HEAD
-static QTAILQ_HEAD(, QEMUPutKBDEntry) kbd_handlers =
-    QTAILQ_HEAD_INITIALIZER(kbd_handlers);
-static QTAILQ_HEAD(, QEMUPutLEDEntry) led_handlers = QTAILQ_HEAD_INITIALIZER(led_handlers);
-=======
 struct QEMUPutMouseEntry {
     QEMUPutMouseEvent *qemu_put_mouse_event;
     void *qemu_put_mouse_event_opaque;
@@ -62,7 +57,6 @@
     QTAILQ_HEAD_INITIALIZER(led_handlers);
 static QTAILQ_HEAD(, QEMUPutKbdEntry) kbd_handlers =
     QTAILQ_HEAD_INITIALIZER(kbd_handlers);
->>>>>>> 371386fb
 static QTAILQ_HEAD(, QEMUPutMouseEntry) mouse_handlers =
     QTAILQ_HEAD_INITIALIZER(mouse_handlers);
 static NotifierList mouse_mode_notifiers =
@@ -319,30 +313,6 @@
 
 QEMUPutKbdEntry *qemu_add_kbd_event_handler(QEMUPutKBDEvent *func, void *opaque)
 {
-<<<<<<< HEAD
-    QEMUPutKBDEntry *s;
-
-    if (func != NULL) {
-        s = g_malloc0(sizeof(QEMUPutKBDEntry));
-
-        s->put_kbd_event = func;
-        s->opaque = opaque;
-
-        QTAILQ_INSERT_TAIL(&kbd_handlers, s, next);
-    }
-}
-
-void qemu_remove_kbd_event_handler(QEMUPutKBDEvent *func, void *opaque)
-{
-    QEMUPutKBDEntry *cursor, *cursor_next;
-    if (func != NULL) {
-        QTAILQ_FOREACH_SAFE(cursor, &kbd_handlers, next, cursor_next) {
-            if (cursor->put_kbd_event == func && cursor->opaque == opaque) {
-                QTAILQ_REMOVE(&kbd_handlers, cursor, next);
-            }
-        }
-    }
-=======
     QEMUPutKbdEntry *entry;
 
     entry = g_malloc0(sizeof(QEMUPutKbdEntry));
@@ -355,7 +325,6 @@
 void qemu_remove_kbd_event_handler(QEMUPutKbdEntry *entry)
 {
     QTAILQ_REMOVE(&kbd_handlers, entry, next);
->>>>>>> 371386fb
 }
 
 static void check_mode_change(void)
@@ -439,22 +408,13 @@
 
 void kbd_put_keycode(int keycode)
 {
-<<<<<<< HEAD
-    QEMUPutKBDEntry *cursor;
+    QEMUPutKbdEntry *entry = QTAILQ_FIRST(&kbd_handlers);
+
     if (!runstate_is_running() && !runstate_check(RUN_STATE_SUSPENDED)) {
         return;
     }
-    QTAILQ_FOREACH(cursor, &kbd_handlers, next) {
-        cursor->put_kbd_event(cursor->opaque, keycode);
-=======
-    QEMUPutKbdEntry *entry = QTAILQ_FIRST(&kbd_handlers);
-
-    if (!runstate_is_running() && !runstate_check(RUN_STATE_SUSPENDED)) {
-        return;
-    }
     if (entry) {
         entry->put_kbd(entry->opaque, keycode);
->>>>>>> 371386fb
     }
 }
 
