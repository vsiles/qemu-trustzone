#!/bin/sh
#
# qemu configure script (c) 2003 Fabrice Bellard
#
# set temporary file name
if test ! -z "$TMPDIR" ; then
    TMPDIR1="${TMPDIR}"
elif test ! -z "$TEMPDIR" ; then
    TMPDIR1="${TEMPDIR}"
else
    TMPDIR1="/tmp"
fi

TMPC="${TMPDIR1}/qemu-conf-${RANDOM}-$$-${RANDOM}.c"
TMPO="${TMPDIR1}/qemu-conf-${RANDOM}-$$-${RANDOM}.o"
TMPE="${TMPDIR1}/qemu-conf-${RANDOM}-$$-${RANDOM}.exe"

# NB: do not call "exit" in the trap handler; this is buggy with some shells;
# see <1285349658-3122-1-git-send-email-loic.minier@linaro.org>
trap "rm -f $TMPC $TMPO $TMPE" EXIT INT QUIT TERM
rm -f config.log

# Print a helpful header at the top of config.log
echo "# QEMU configure log $(date)" >> config.log
printf "# Configured with:" >> config.log
printf " '%s'" "$0" "$@" >> config.log
echo >> config.log
echo "#" >> config.log

error_exit() {
    echo
    echo "ERROR: $1"
    while test -n "$2"; do
        echo "       $2"
        shift
    done
    echo
    exit 1
}

do_cc() {
    # Run the compiler, capturing its output to the log.
    echo $cc "$@" >> config.log
    $cc "$@" >> config.log 2>&1 || return $?
    # Test passed. If this is an --enable-werror build, rerun
    # the test with -Werror and bail out if it fails. This
    # makes warning-generating-errors in configure test code
    # obvious to developers.
    if test "$werror" != "yes"; then
        return 0
    fi
    # Don't bother rerunning the compile if we were already using -Werror
    case "$*" in
        *-Werror*)
           return 0
        ;;
    esac
    echo $cc -Werror "$@" >> config.log
    $cc -Werror "$@" >> config.log 2>&1 && return $?
    error_exit "configure test passed without -Werror but failed with -Werror." \
        "This is probably a bug in the configure script. The failing command" \
        "will be at the bottom of config.log." \
        "You can run configure with --disable-werror to bypass this check."
}

compile_object() {
  do_cc $QEMU_CFLAGS -c -o $TMPO $TMPC
}

compile_prog() {
  local_cflags="$1"
  local_ldflags="$2"
  do_cc $QEMU_CFLAGS $local_cflags -o $TMPE $TMPC $LDFLAGS $local_ldflags
}

# symbolically link $1 to $2.  Portable version of "ln -sf".
symlink() {
  rm -rf "$2"
  mkdir -p "$(dirname "$2")"
  ln -s "$1" "$2"
}

# check whether a command is available to this shell (may be either an
# executable or a builtin)
has() {
    type "$1" >/dev/null 2>&1
}

# search for an executable in PATH
path_of() {
    local_command="$1"
    local_ifs="$IFS"
    local_dir=""

    # pathname has a dir component?
    if [ "${local_command#*/}" != "$local_command" ]; then
        if [ -x "$local_command" ] && [ ! -d "$local_command" ]; then
            echo "$local_command"
            return 0
        fi
    fi
    if [ -z "$local_command" ]; then
        return 1
    fi

    IFS=:
    for local_dir in $PATH; do
        if [ -x "$local_dir/$local_command" ] && [ ! -d "$local_dir/$local_command" ]; then
            echo "$local_dir/$local_command"
            IFS="${local_ifs:-$(printf ' \t\n')}"
            return 0
        fi
    done
    # not found
    IFS="${local_ifs:-$(printf ' \t\n')}"
    return 1
}

# default parameters
source_path=`dirname "$0"`
cpu=""
interp_prefix="/usr/gnemul/qemu-%M"
static="no"
cross_prefix=""
audio_drv_list=""
block_drv_whitelist=""
host_cc="cc"
libs_softmmu=""
libs_tools=""
audio_pt_int=""
audio_win_int=""
cc_i386=i386-pc-linux-gnu-gcc
libs_qga=""
debug_info="yes"

# Don't accept a target_list environment variable.
unset target_list

# Default value for a variable defining feature "foo".
#  * foo="no"  feature will only be used if --enable-foo arg is given
#  * foo=""    feature will be searched for, and if found, will be used
#              unless --disable-foo is given
#  * foo="yes" this value will only be set by --enable-foo flag.
#              feature will searched for,
#              if not found, configure exits with error
#
# Always add --enable-foo and --disable-foo command line args.
# Distributions want to ensure that several features are compiled in, and it
# is impossible without a --enable-foo that exits if a feature is not found.

bluez=""
brlapi=""
curl=""
curses=""
docs=""
fdt=""
nptl=""
pixman=""
sdl=""
virtfs=""
vnc="yes"
sparse="no"
uuid=""
vde=""
vnc_tls=""
vnc_sasl=""
vnc_jpeg=""
vnc_png=""
vnc_ws=""
xen=""
xen_ctrl_version=""
xen_pci_passthrough=""
linux_aio=""
cap_ng=""
attr=""
libattr=""
xfs=""

vhost_net="no"
vhost_scsi="no"
kvm="no"
gprof="no"
debug_tcg="no"
debug="no"
strip_opt="yes"
tcg_interpreter="no"
bigendian="no"
mingw32="no"
gcov="no"
gcov_tool="gcov"
EXESUF=""
prefix="/usr/local"
mandir="\${prefix}/share/man"
datadir="\${prefix}/share"
qemu_docdir="\${prefix}/share/doc/qemu"
bindir="\${prefix}/bin"
libdir="\${prefix}/lib"
libexecdir="\${prefix}/libexec"
includedir="\${prefix}/include"
sysconfdir="\${prefix}/etc"
local_statedir="\${prefix}/var"
confsuffix="/qemu"
slirp="yes"
fmod_lib=""
fmod_inc=""
oss_lib=""
bsd="no"
linux="no"
solaris="no"
profiler="no"
cocoa="no"
softmmu="yes"
linux_user="no"
bsd_user="no"
guest_base="yes"
uname_release=""
mixemu="no"
aix="no"
blobs="yes"
pkgversion=""
pie=""
zero_malloc=""
qom_cast_debug="yes"
trace_backend="nop"
trace_file="trace"
spice=""
rbd=""
smartcard_nss=""
libusb=""
usb_redir=""
glx=""
zlib="yes"
guest_agent="yes"
want_tools="yes"
libiscsi=""
coroutine=""
seccomp=""
glusterfs=""
virtio_blk_data_plane=""
gtk=""
gtkabi="2.0"
tpm="no"
libssh2=""

# If this is a Linaro QEMU tarball then default the pkgversion
# string to say so, so that we clearly distinguish ourselves
# from upstream (and can take the blame for bugs).
if [ -e "$source_path/VERSION.LINARO" ]; then
    pkgversion=" ($(head "$source_path/VERSION.LINARO"))"
fi

# parse CC options first
for opt do
  optarg=`expr "x$opt" : 'x[^=]*=\(.*\)'`
  case "$opt" in
  --cross-prefix=*) cross_prefix="$optarg"
  ;;
  --cc=*) CC="$optarg"
  ;;
  --source-path=*) source_path="$optarg"
  ;;
  --cpu=*) cpu="$optarg"
  ;;
  --extra-cflags=*) QEMU_CFLAGS="$optarg $QEMU_CFLAGS"
                    EXTRA_CFLAGS="$optarg"
  ;;
  --extra-ldflags=*) LDFLAGS="$optarg $LDFLAGS"
                     EXTRA_LDFLAGS="$optarg"
  ;;
  --enable-debug-info) debug_info="yes"
  ;;
  --disable-debug-info) debug_info="no"
  ;;
  esac
done
# OS specific
# Using uname is really, really broken.  Once we have the right set of checks
# we can eliminate its usage altogether.

# Preferred compiler:
#  ${CC} (if set)
#  ${cross_prefix}gcc (if cross-prefix specified)
#  system compiler
if test -z "${CC}${cross_prefix}"; then
  cc="$host_cc"
else
  cc="${CC-${cross_prefix}gcc}"
fi

ar="${AR-${cross_prefix}ar}"
as="${AS-${cross_prefix}as}"
cpp="${CPP-$cc -E}"
objcopy="${OBJCOPY-${cross_prefix}objcopy}"
ld="${LD-${cross_prefix}ld}"
libtool="${LIBTOOL-${cross_prefix}libtool}"
strip="${STRIP-${cross_prefix}strip}"
windres="${WINDRES-${cross_prefix}windres}"
pkg_config_exe="${PKG_CONFIG-${cross_prefix}pkg-config}"
query_pkg_config() {
    "${pkg_config_exe}" ${QEMU_PKG_CONFIG_FLAGS} "$@"
}
pkg_config=query_pkg_config
sdl_config="${SDL_CONFIG-${cross_prefix}sdl-config}"

# default flags for all hosts
QEMU_CFLAGS="-fno-strict-aliasing $QEMU_CFLAGS"
QEMU_CFLAGS="-Wall -Wundef -Wwrite-strings -Wmissing-prototypes $QEMU_CFLAGS"
QEMU_CFLAGS="-Wstrict-prototypes -Wredundant-decls $QEMU_CFLAGS"
QEMU_CFLAGS="-D_GNU_SOURCE -D_FILE_OFFSET_BITS=64 -D_LARGEFILE_SOURCE $QEMU_CFLAGS"
QEMU_INCLUDES="-I. -I\$(SRC_PATH) -I\$(SRC_PATH)/include"
if test "$debug_info" = "yes"; then
    CFLAGS="-g $CFLAGS"
    LDFLAGS="-g $LDFLAGS"
fi

# make source path absolute
source_path=`cd "$source_path"; pwd`

check_define() {
cat > $TMPC <<EOF
#if !defined($1)
#error $1 not defined
#endif
int main(void) { return 0; }
EOF
  compile_object
}

if check_define __linux__ ; then
  targetos="Linux"
elif check_define _WIN32 ; then
  targetos='MINGW32'
elif check_define __OpenBSD__ ; then
  targetos='OpenBSD'
elif check_define __sun__ ; then
  targetos='SunOS'
elif check_define __HAIKU__ ; then
  targetos='Haiku'
else
  targetos=`uname -s`
fi

# Some host OSes need non-standard checks for which CPU to use.
# Note that these checks are broken for cross-compilation: if you're
# cross-compiling to one of these OSes then you'll need to specify
# the correct CPU with the --cpu option.
case $targetos in
Darwin)
  # on Leopard most of the system is 32-bit, so we have to ask the kernel if we can
  # run 64-bit userspace code.
  # If the user didn't specify a CPU explicitly and the kernel says this is
  # 64 bit hw, then assume x86_64. Otherwise fall through to the usual detection code.
  if test -z "$cpu" && test "$(sysctl -n hw.optional.x86_64)" = "1"; then
    cpu="x86_64"
  fi
  ;;
SunOS)
  # `uname -m` returns i86pc even on an x86_64 box, so default based on isainfo
  if test -z "$cpu" && test "$(isainfo -k)" = "amd64"; then
    cpu="x86_64"
  fi
esac

if test ! -z "$cpu" ; then
  # command line argument
  :
elif check_define __i386__ ; then
  cpu="i386"
elif check_define __x86_64__ ; then
  cpu="x86_64"
elif check_define __sparc__ ; then
  if check_define __arch64__ ; then
    cpu="sparc64"
  else
    cpu="sparc"
  fi
elif check_define _ARCH_PPC ; then
  if check_define _ARCH_PPC64 ; then
    cpu="ppc64"
  else
    cpu="ppc"
  fi
elif check_define __mips__ ; then
  cpu="mips"
elif check_define __ia64__ ; then
  cpu="ia64"
elif check_define __s390__ ; then
  if check_define __s390x__ ; then
    cpu="s390x"
  else
    cpu="s390"
  fi
elif check_define __arm__ ; then
  cpu="arm"
elif check_define __hppa__ ; then
  cpu="hppa"
else
  cpu=`uname -m`
fi

ARCH=
# Normalise host CPU name and set ARCH.
# Note that this case should only have supported host CPUs, not guests.
case "$cpu" in
  ia64|ppc|ppc64|s390|s390x|sparc64)
    cpu="$cpu"
  ;;
  i386|i486|i586|i686|i86pc|BePC)
    cpu="i386"
  ;;
  x86_64|amd64)
    cpu="x86_64"
  ;;
  armv*b|armv*l|arm)
    cpu="arm"
  ;;
  hppa|parisc|parisc64)
    cpu="hppa"
  ;;
  mips*)
    cpu="mips"
  ;;
  sparc|sun4[cdmuv])
    cpu="sparc"
  ;;
  *)
    # This will result in either an error or falling back to TCI later
    ARCH=unknown
  ;;
esac
if test -z "$ARCH"; then
  ARCH="$cpu"
fi

# OS specific

case $targetos in
CYGWIN*)
  mingw32="yes"
  QEMU_CFLAGS="-mno-cygwin $QEMU_CFLAGS"
  audio_possible_drivers="winwave sdl"
  audio_drv_list="winwave"
;;
MINGW32*)
  mingw32="yes"
  audio_possible_drivers="winwave dsound sdl fmod"
  audio_drv_list="winwave"
;;
GNU/kFreeBSD)
  bsd="yes"
  audio_drv_list="oss"
  audio_possible_drivers="oss sdl esd pa"
;;
FreeBSD)
  bsd="yes"
  make="${MAKE-gmake}"
  audio_drv_list="oss"
  audio_possible_drivers="oss sdl esd pa"
  # needed for kinfo_getvmmap(3) in libutil.h
  LIBS="-lutil $LIBS"
;;
DragonFly)
  bsd="yes"
  make="${MAKE-gmake}"
  audio_drv_list="oss"
  audio_possible_drivers="oss sdl esd pa"
;;
NetBSD)
  bsd="yes"
  make="${MAKE-gmake}"
  audio_drv_list="oss"
  audio_possible_drivers="oss sdl esd"
  oss_lib="-lossaudio"
;;
OpenBSD)
  bsd="yes"
  make="${MAKE-gmake}"
  audio_drv_list="oss"
  audio_possible_drivers="oss sdl esd"
  oss_lib="-lossaudio"
;;
Darwin)
  bsd="yes"
  darwin="yes"
  if [ "$cpu" = "x86_64" ] ; then
    QEMU_CFLAGS="-arch x86_64 $QEMU_CFLAGS"
    LDFLAGS="-arch x86_64 $LDFLAGS"
  else
    QEMU_CFLAGS="-mdynamic-no-pic $QEMU_CFLAGS"
  fi
  cocoa="yes"
  audio_drv_list="coreaudio"
  audio_possible_drivers="coreaudio sdl fmod"
  LDFLAGS="-framework CoreFoundation -framework IOKit $LDFLAGS"
  libs_softmmu="-F/System/Library/Frameworks -framework Cocoa -framework IOKit $libs_softmmu"
  # Disable attempts to use ObjectiveC features in os/object.h since they
  # won't work when we're compiling with gcc as a C compiler.
  QEMU_CFLAGS="-DOS_OBJECT_USE_OBJC=0 $QEMU_CFLAGS"
;;
SunOS)
  solaris="yes"
  make="${MAKE-gmake}"
  install="${INSTALL-ginstall}"
  ld="gld"
  smbd="${SMBD-/usr/sfw/sbin/smbd}"
  needs_libsunmath="no"
  solarisrev=`uname -r | cut -f2 -d.`
  if [ "$cpu" = "i386" -o "$cpu" = "x86_64" ] ; then
    if test "$solarisrev" -le 9 ; then
      if test -f /opt/SUNWspro/prod/lib/libsunmath.so.1; then
        needs_libsunmath="yes"
        QEMU_CFLAGS="-I/opt/SUNWspro/prod/include/cc $QEMU_CFLAGS"
        LDFLAGS="-L/opt/SUNWspro/prod/lib -R/opt/SUNWspro/prod/lib $LDFLAGS"
        LIBS="-lsunmath $LIBS"
      else
        error_exit "QEMU will not link correctly on Solaris 8/X86 or 9/x86 without" \
            "libsunmath from the Sun Studio compilers tools, due to a lack of" \
            "C99 math features in libm.so in Solaris 8/x86 and Solaris 9/x86" \
            "Studio 11 can be downloaded from www.sun.com."
      fi
    fi
  fi
  if test -f /usr/include/sys/soundcard.h ; then
    audio_drv_list="oss"
  fi
  audio_possible_drivers="oss sdl"
# needed for CMSG_ macros in sys/socket.h
  QEMU_CFLAGS="-D_XOPEN_SOURCE=600 $QEMU_CFLAGS"
# needed for TIOCWIN* defines in termios.h
  QEMU_CFLAGS="-D__EXTENSIONS__ $QEMU_CFLAGS"
  QEMU_CFLAGS="-std=gnu99 $QEMU_CFLAGS"
  solarisnetlibs="-lsocket -lnsl -lresolv"
  LIBS="$solarisnetlibs $LIBS"
  libs_qga="$solarisnetlibs $libs_qga"
;;
AIX)
  aix="yes"
  make="${MAKE-gmake}"
;;
Haiku)
  haiku="yes"
  QEMU_CFLAGS="-DB_USE_POSITIVE_POSIX_ERRORS $QEMU_CFLAGS"
  LIBS="-lposix_error_mapper -lnetwork $LIBS"
;;
*)
  audio_drv_list="oss"
  audio_possible_drivers="oss alsa sdl esd pa"
  linux="yes"
  linux_user="yes"
  usb="linux"
  kvm="yes"
  vhost_net="yes"
  vhost_scsi="yes"
  if [ "$cpu" = "i386" -o "$cpu" = "x86_64" ] ; then
    audio_possible_drivers="$audio_possible_drivers fmod"
  fi
  QEMU_INCLUDES="-I\$(SRC_PATH)/linux-headers $QEMU_INCLUDES"
;;
esac

if [ "$bsd" = "yes" ] ; then
  if [ "$darwin" != "yes" ] ; then
    usb="bsd"
    bsd_user="yes"
  fi
fi

: ${make=${MAKE-make}}
: ${install=${INSTALL-install}}
: ${python=${PYTHON-python}}
: ${smbd=${SMBD-/usr/sbin/smbd}}

# Default objcc to clang if available, otherwise use CC
if has clang; then
  objcc=clang
else
  objcc="$cc"
fi

if test "$mingw32" = "yes" ; then
  EXESUF=".exe"
  QEMU_CFLAGS="-DWIN32_LEAN_AND_MEAN -DWINVER=0x501 $QEMU_CFLAGS"
  # enable C99/POSIX format strings (needs mingw32-runtime 3.15 or later)
  QEMU_CFLAGS="-D__USE_MINGW_ANSI_STDIO=1 $QEMU_CFLAGS"
  LIBS="-lwinmm -lws2_32 -liphlpapi $LIBS"
cat > $TMPC << EOF
int main(void) { return 0; }
EOF
  if compile_prog "" "-liberty" ; then
    LIBS="-liberty $LIBS"
  fi
  prefix="c:/Program Files/QEMU"
  mandir="\${prefix}"
  datadir="\${prefix}"
  qemu_docdir="\${prefix}"
  bindir="\${prefix}"
  sysconfdir="\${prefix}"
  local_statedir="\${prefix}"
  confsuffix=""
  libs_qga="-lws2_32 -lwinmm -lpowrprof $libs_qga"
fi

werror=""

for opt do
  optarg=`expr "x$opt" : 'x[^=]*=\(.*\)'`
  case "$opt" in
  --help|-h) show_help=yes
  ;;
  --version|-V) exec cat $source_path/VERSION
  ;;
  --prefix=*) prefix="$optarg"
  ;;
  --interp-prefix=*) interp_prefix="$optarg"
  ;;
  --source-path=*)
  ;;
  --cross-prefix=*)
  ;;
  --cc=*)
  ;;
  --host-cc=*) host_cc="$optarg"
  ;;
  --objcc=*) objcc="$optarg"
  ;;
  --make=*) make="$optarg"
  ;;
  --install=*) install="$optarg"
  ;;
  --python=*) python="$optarg"
  ;;
  --gcov=*) gcov_tool="$optarg"
  ;;
  --smbd=*) smbd="$optarg"
  ;;
  --extra-cflags=*)
  ;;
  --extra-ldflags=*)
  ;;
  --enable-debug-info)
  ;;
  --disable-debug-info)
  ;;
  --cpu=*)
  ;;
  --target-list=*) target_list="$optarg"
  ;;
  --enable-trace-backend=*) trace_backend="$optarg"
  ;;
  --with-trace-file=*) trace_file="$optarg"
  ;;
  --enable-gprof) gprof="yes"
  ;;
  --enable-gcov) gcov="yes"
  ;;
  --static)
    static="yes"
    LDFLAGS="-static $LDFLAGS"
    QEMU_PKG_CONFIG_FLAGS="--static $QEMU_PKG_CONFIG_FLAGS"
  ;;
  --mandir=*) mandir="$optarg"
  ;;
  --bindir=*) bindir="$optarg"
  ;;
  --libdir=*) libdir="$optarg"
  ;;
  --libexecdir=*) libexecdir="$optarg"
  ;;
  --includedir=*) includedir="$optarg"
  ;;
  --datadir=*) datadir="$optarg"
  ;;
  --with-confsuffix=*) confsuffix="$optarg"
  ;;
  --docdir=*) qemu_docdir="$optarg"
  ;;
  --sysconfdir=*) sysconfdir="$optarg"
  ;;
  --localstatedir=*) local_statedir="$optarg"
  ;;
  --sbindir=*|--sharedstatedir=*|\
  --oldincludedir=*|--datarootdir=*|--infodir=*|--localedir=*|\
  --htmldir=*|--dvidir=*|--pdfdir=*|--psdir=*)
    # These switches are silently ignored, for compatibility with
    # autoconf-generated configure scripts. This allows QEMU's
    # configure to be used by RPM and similar macros that set
    # lots of directory switches by default.
  ;;
  --with-system-pixman) pixman="system"
  ;;
  --without-system-pixman) pixman="internal"
  ;;
  --without-pixman) pixman="none"
  ;;
  --disable-sdl) sdl="no"
  ;;
  --enable-sdl) sdl="yes"
  ;;
  --disable-qom-cast-debug) qom_cast_debug="no"
  ;;
  --enable-qom-cast-debug) qom_cast_debug="yes"
  ;;
  --disable-virtfs) virtfs="no"
  ;;
  --enable-virtfs) virtfs="yes"
  ;;
  --disable-vnc) vnc="no"
  ;;
  --enable-vnc) vnc="yes"
  ;;
  --fmod-lib=*) fmod_lib="$optarg"
  ;;
  --fmod-inc=*) fmod_inc="$optarg"
  ;;
  --oss-lib=*) oss_lib="$optarg"
  ;;
  --audio-drv-list=*) audio_drv_list="$optarg"
  ;;
  --block-drv-whitelist=*) block_drv_whitelist=`echo "$optarg" | sed -e 's/,/ /g'`
  ;;
  --enable-debug-tcg) debug_tcg="yes"
  ;;
  --disable-debug-tcg) debug_tcg="no"
  ;;
  --enable-debug)
      # Enable debugging options that aren't excessively noisy
      debug_tcg="yes"
      debug="yes"
      strip_opt="no"
  ;;
  --enable-sparse) sparse="yes"
  ;;
  --disable-sparse) sparse="no"
  ;;
  --disable-strip) strip_opt="no"
  ;;
  --disable-vnc-tls) vnc_tls="no"
  ;;
  --enable-vnc-tls) vnc_tls="yes"
  ;;
  --disable-vnc-sasl) vnc_sasl="no"
  ;;
  --enable-vnc-sasl) vnc_sasl="yes"
  ;;
  --disable-vnc-jpeg) vnc_jpeg="no"
  ;;
  --enable-vnc-jpeg) vnc_jpeg="yes"
  ;;
  --disable-vnc-png) vnc_png="no"
  ;;
  --enable-vnc-png) vnc_png="yes"
  ;;
  --disable-vnc-ws) vnc_ws="no"
  ;;
  --enable-vnc-ws) vnc_ws="yes"
  ;;
  --disable-slirp) slirp="no"
  ;;
  --disable-uuid) uuid="no"
  ;;
  --enable-uuid) uuid="yes"
  ;;
  --disable-vde) vde="no"
  ;;
  --enable-vde) vde="yes"
  ;;
  --disable-xen) xen="no"
  ;;
  --enable-xen) xen="yes"
  ;;
  --disable-xen-pci-passthrough) xen_pci_passthrough="no"
  ;;
  --enable-xen-pci-passthrough) xen_pci_passthrough="yes"
  ;;
  --disable-brlapi) brlapi="no"
  ;;
  --enable-brlapi) brlapi="yes"
  ;;
  --disable-bluez) bluez="no"
  ;;
  --enable-bluez) bluez="yes"
  ;;
  --disable-kvm) kvm="no"
  ;;
  --enable-kvm) kvm="yes"
  ;;
  --disable-tcg-interpreter) tcg_interpreter="no"
  ;;
  --enable-tcg-interpreter) tcg_interpreter="yes"
  ;;
  --disable-cap-ng)  cap_ng="no"
  ;;
  --enable-cap-ng) cap_ng="yes"
  ;;
  --disable-spice) spice="no"
  ;;
  --enable-spice) spice="yes"
  ;;
  --disable-libiscsi) libiscsi="no"
  ;;
  --enable-libiscsi) libiscsi="yes"
  ;;
  --enable-profiler) profiler="yes"
  ;;
  --disable-cocoa) cocoa="no"
  ;;
  --enable-cocoa)
      cocoa="yes" ;
      sdl="no" ;
      audio_drv_list="coreaudio `echo $audio_drv_list | sed s,coreaudio,,g`"
  ;;
  --disable-system) softmmu="no"
  ;;
  --enable-system) softmmu="yes"
  ;;
  --disable-user)
      linux_user="no" ;
      bsd_user="no" ;
  ;;
  --enable-user) ;;
  --disable-linux-user) linux_user="no"
  ;;
  --enable-linux-user) linux_user="yes"
  ;;
  --disable-bsd-user) bsd_user="no"
  ;;
  --enable-bsd-user) bsd_user="yes"
  ;;
  --enable-guest-base) guest_base="yes"
  ;;
  --disable-guest-base) guest_base="no"
  ;;
  --enable-pie) pie="yes"
  ;;
  --disable-pie) pie="no"
  ;;
  --enable-uname-release=*) uname_release="$optarg"
  ;;
  --enable-werror) werror="yes"
  ;;
  --disable-werror) werror="no"
  ;;
  --disable-curses) curses="no"
  ;;
  --enable-curses) curses="yes"
  ;;
  --disable-curl) curl="no"
  ;;
  --enable-curl) curl="yes"
  ;;
  --disable-fdt) fdt="no"
  ;;
  --enable-fdt) fdt="yes"
  ;;
  --disable-nptl) nptl="no"
  ;;
  --enable-nptl) nptl="yes"
  ;;
  --enable-mixemu) mixemu="yes"
  ;;
  --disable-linux-aio) linux_aio="no"
  ;;
  --enable-linux-aio) linux_aio="yes"
  ;;
  --disable-attr) attr="no"
  ;;
  --enable-attr) attr="yes"
  ;;
  --disable-blobs) blobs="no"
  ;;
  --with-pkgversion=*) pkgversion=" ($optarg)"
  ;;
  --with-coroutine=*) coroutine="$optarg"
  ;;
  --disable-docs) docs="no"
  ;;
  --enable-docs) docs="yes"
  ;;
  --disable-vhost-net) vhost_net="no"
  ;;
  --enable-vhost-net) vhost_net="yes"
  ;;
  --disable-vhost-scsi) vhost_scsi="no"
  ;;
  --enable-vhost-scsi) vhost_scsi="yes"
  ;;
  --disable-glx) glx="no"
  ;;
  --enable-glx) glx="yes"
  ;;
  --disable-rbd) rbd="no"
  ;;
  --enable-rbd) rbd="yes"
  ;;
  --disable-xfsctl) xfs="no"
  ;;
  --enable-xfsctl) xfs="yes"
  ;;
  --disable-smartcard-nss) smartcard_nss="no"
  ;;
  --enable-smartcard-nss) smartcard_nss="yes"
  ;;
  --disable-libusb) libusb="no"
  ;;
  --enable-libusb) libusb="yes"
  ;;
  --disable-usb-redir) usb_redir="no"
  ;;
  --enable-usb-redir) usb_redir="yes"
  ;;
  --disable-zlib-test) zlib="no"
  ;;
  --enable-guest-agent) guest_agent="yes"
  ;;
  --disable-guest-agent) guest_agent="no"
  ;;
  --enable-tools) want_tools="yes"
  ;;
  --disable-tools) want_tools="no"
  ;;
  --enable-seccomp) seccomp="yes"
  ;;
  --disable-seccomp) seccomp="no"
  ;;
  --disable-glusterfs) glusterfs="no"
  ;;
  --enable-glusterfs) glusterfs="yes"
  ;;
  --disable-virtio-blk-data-plane) virtio_blk_data_plane="no"
  ;;
  --enable-virtio-blk-data-plane) virtio_blk_data_plane="yes"
  ;;
  --disable-gtk) gtk="no"
  ;;
  --enable-gtk) gtk="yes"
  ;;
  --with-gtkabi=*) gtkabi="$optarg"
  ;;
  --enable-tpm) tpm="yes"
  ;;
  --disable-libssh2) libssh2="no"
  ;;
  --enable-libssh2) libssh2="yes"
  ;;
  *) echo "ERROR: unknown option $opt"; show_help="yes"
  ;;
  esac
done

case "$cpu" in
    sparc)
           LDFLAGS="-m32 $LDFLAGS"
           CPU_CFLAGS="-m32 -mcpu=ultrasparc"
           ;;
    sparc64)
           LDFLAGS="-m64 $LDFLAGS"
           CPU_CFLAGS="-m64 -mcpu=ultrasparc"
           ;;
    s390)
           CPU_CFLAGS="-m31 -march=z990"
           LDFLAGS="-m31 $LDFLAGS"
           ;;
    s390x)
           CPU_CFLAGS="-m64 -march=z990"
           LDFLAGS="-m64 $LDFLAGS"
           ;;
    i386)
           CPU_CFLAGS="-m32"
           LDFLAGS="-m32 $LDFLAGS"
           cc_i386='$(CC) -m32'
           ;;
    x86_64)
           CPU_CFLAGS="-m64"
           LDFLAGS="-m64 $LDFLAGS"
           cc_i386='$(CC) -m32'
           ;;
    # No special flags required for other host CPUs
esac

QEMU_CFLAGS="$CPU_CFLAGS $QEMU_CFLAGS"
EXTRA_CFLAGS="$CPU_CFLAGS $EXTRA_CFLAGS"

default_target_list=""

# these targets are portable
if [ "$softmmu" = "yes" ] ; then
    default_target_list="\
i386-softmmu \
x86_64-softmmu \
alpha-softmmu \
arm-softmmu \
cris-softmmu \
lm32-softmmu \
m68k-softmmu \
microblaze-softmmu \
microblazeel-softmmu \
mips-softmmu \
mipsel-softmmu \
mips64-softmmu \
mips64el-softmmu \
moxie-softmmu \
or32-softmmu \
ppc-softmmu \
ppcemb-softmmu \
ppc64-softmmu \
sh4-softmmu \
sh4eb-softmmu \
sparc-softmmu \
sparc64-softmmu \
s390x-softmmu \
xtensa-softmmu \
xtensaeb-softmmu \
unicore32-softmmu \
"
fi
# the following are Linux specific
if [ "$linux_user" = "yes" ] ; then
    default_target_list="${default_target_list}\
i386-linux-user \
x86_64-linux-user \
alpha-linux-user \
arm-linux-user \
armeb-linux-user \
cris-linux-user \
m68k-linux-user \
microblaze-linux-user \
microblazeel-linux-user \
mips-linux-user \
mipsel-linux-user \
mips64-linux-user \
mips64el-linux-user \
mipsn32-linux-user \
mipsn32el-linux-user \
or32-linux-user \
ppc-linux-user \
ppc64-linux-user \
ppc64abi32-linux-user \
sh4-linux-user \
sh4eb-linux-user \
sparc-linux-user \
sparc64-linux-user \
sparc32plus-linux-user \
unicore32-linux-user \
s390x-linux-user \
"
fi
# the following are BSD specific
if [ "$bsd_user" = "yes" ] ; then
    default_target_list="${default_target_list}\
i386-bsd-user \
x86_64-bsd-user \
sparc-bsd-user \
sparc64-bsd-user \
"
fi

if test x"$show_help" = x"yes" ; then
cat << EOF

Usage: configure [options]
Options: [defaults in brackets after descriptions]

EOF
echo "Standard options:"
echo "  --help                   print this message"
echo "  --prefix=PREFIX          install in PREFIX [$prefix]"
echo "  --interp-prefix=PREFIX   where to find shared libraries, etc."
echo "                           use %M for cpu name [$interp_prefix]"
echo "  --target-list=LIST       set target list (default: build everything)"
echo "Available targets: $default_target_list" | \
    fold -s -w 53 | sed -e 's/^/                           /'
echo ""
echo "Advanced options (experts only):"
echo "  --source-path=PATH       path of source code [$source_path]"
echo "  --cross-prefix=PREFIX    use PREFIX for compile tools [$cross_prefix]"
echo "  --cc=CC                  use C compiler CC [$cc]"
echo "  --host-cc=CC             use C compiler CC [$host_cc] for code run at"
echo "                           build time"
echo "  --objcc=OBJCC            use Objective-C compiler OBJCC [$objcc]"
echo "  --extra-cflags=CFLAGS    append extra C compiler flags QEMU_CFLAGS"
echo "  --extra-ldflags=LDFLAGS  append extra linker flags LDFLAGS"
echo "  --make=MAKE              use specified make [$make]"
echo "  --install=INSTALL        use specified install [$install]"
echo "  --python=PYTHON          use specified python [$python]"
echo "  --smbd=SMBD              use specified smbd [$smbd]"
echo "  --static                 enable static build [$static]"
echo "  --mandir=PATH            install man pages in PATH"
echo "  --datadir=PATH           install firmware in PATH$confsuffix"
echo "  --docdir=PATH            install documentation in PATH$confsuffix"
echo "  --bindir=PATH            install binaries in PATH"
echo "  --libdir=PATH            install libraries in PATH"
echo "  --sysconfdir=PATH        install config in PATH$confsuffix"
echo "  --localstatedir=PATH     install local state in PATH"
echo "  --with-confsuffix=SUFFIX suffix for QEMU data inside datadir and sysconfdir [$confsuffix]"
echo "  --enable-debug-tcg       enable TCG debugging"
echo "  --disable-debug-tcg      disable TCG debugging (default)"
echo "  --enable-debug-info       enable debugging information (default)"
echo "  --disable-debug-info      disable debugging information"
echo "  --enable-debug           enable common debug build options"
echo "  --enable-sparse          enable sparse checker"
echo "  --disable-sparse         disable sparse checker (default)"
echo "  --disable-strip          disable stripping binaries"
echo "  --disable-werror         disable compilation abort on warning"
echo "  --disable-sdl            disable SDL"
echo "  --enable-sdl             enable SDL"
echo "  --disable-gtk            disable gtk UI"
echo "  --enable-gtk             enable gtk UI"
echo "  --disable-virtfs         disable VirtFS"
echo "  --enable-virtfs          enable VirtFS"
echo "  --disable-vnc            disable VNC"
echo "  --enable-vnc             enable VNC"
echo "  --disable-cocoa          disable Cocoa (Mac OS X only)"
echo "  --enable-cocoa           enable Cocoa (default on Mac OS X)"
echo "  --audio-drv-list=LIST    set audio drivers list:"
echo "                           Available drivers: $audio_possible_drivers"
echo "  --block-drv-whitelist=L  set block driver whitelist"
echo "                           (affects only QEMU, not qemu-img)"
echo "  --enable-mixemu          enable mixer emulation"
echo "  --disable-xen            disable xen backend driver support"
echo "  --enable-xen             enable xen backend driver support"
echo "  --disable-xen-pci-passthrough"
echo "  --enable-xen-pci-passthrough"
echo "  --disable-brlapi         disable BrlAPI"
echo "  --enable-brlapi          enable BrlAPI"
echo "  --disable-vnc-tls        disable TLS encryption for VNC server"
echo "  --enable-vnc-tls         enable TLS encryption for VNC server"
echo "  --disable-vnc-sasl       disable SASL encryption for VNC server"
echo "  --enable-vnc-sasl        enable SASL encryption for VNC server"
echo "  --disable-vnc-jpeg       disable JPEG lossy compression for VNC server"
echo "  --enable-vnc-jpeg        enable JPEG lossy compression for VNC server"
echo "  --disable-vnc-png        disable PNG compression for VNC server (default)"
echo "  --enable-vnc-png         enable PNG compression for VNC server"
echo "  --disable-vnc-ws         disable Websockets support for VNC server"
echo "  --enable-vnc-ws          enable Websockets support for VNC server"
echo "  --disable-curses         disable curses output"
echo "  --enable-curses          enable curses output"
echo "  --disable-curl           disable curl connectivity"
echo "  --enable-curl            enable curl connectivity"
echo "  --disable-fdt            disable fdt device tree"
echo "  --enable-fdt             enable fdt device tree"
echo "  --disable-bluez          disable bluez stack connectivity"
echo "  --enable-bluez           enable bluez stack connectivity"
echo "  --disable-slirp          disable SLIRP userspace network connectivity"
echo "  --disable-kvm            disable KVM acceleration support"
echo "  --enable-kvm             enable KVM acceleration support"
echo "  --enable-tcg-interpreter enable TCG with bytecode interpreter (TCI)"
echo "  --disable-nptl           disable usermode NPTL support"
echo "  --enable-nptl            enable usermode NPTL support"
echo "  --enable-system          enable all system emulation targets"
echo "  --disable-system         disable all system emulation targets"
echo "  --enable-user            enable supported user emulation targets"
echo "  --disable-user           disable all user emulation targets"
echo "  --enable-linux-user      enable all linux usermode emulation targets"
echo "  --disable-linux-user     disable all linux usermode emulation targets"
echo "  --enable-bsd-user        enable all BSD usermode emulation targets"
echo "  --disable-bsd-user       disable all BSD usermode emulation targets"
echo "  --enable-guest-base      enable GUEST_BASE support for usermode"
echo "                           emulation targets"
echo "  --disable-guest-base     disable GUEST_BASE support"
echo "  --enable-pie             build Position Independent Executables"
echo "  --disable-pie            do not build Position Independent Executables"
echo "  --fmod-lib               path to FMOD library"
echo "  --fmod-inc               path to FMOD includes"
echo "  --oss-lib                path to OSS library"
echo "  --enable-uname-release=R Return R for uname -r in usermode emulation"
echo "  --cpu=CPU                Build for host CPU [$cpu]"
echo "  --disable-uuid           disable uuid support"
echo "  --enable-uuid            enable uuid support"
echo "  --disable-vde            disable support for vde network"
echo "  --enable-vde             enable support for vde network"
echo "  --disable-linux-aio      disable Linux AIO support"
echo "  --enable-linux-aio       enable Linux AIO support"
echo "  --disable-cap-ng         disable libcap-ng support"
echo "  --enable-cap-ng          enable libcap-ng support"
echo "  --disable-attr           disables attr and xattr support"
echo "  --enable-attr            enable attr and xattr support"
echo "  --disable-blobs          disable installing provided firmware blobs"
echo "  --enable-docs            enable documentation build"
echo "  --disable-docs           disable documentation build"
echo "  --disable-vhost-net      disable vhost-net acceleration support"
echo "  --enable-vhost-net       enable vhost-net acceleration support"
echo "  --enable-trace-backend=B Set trace backend"
echo "                           Available backends:" $($python "$source_path"/scripts/tracetool.py --list-backends)
echo "  --with-trace-file=NAME   Full PATH,NAME of file to store traces"
echo "                           Default:trace-<pid>"
echo "  --disable-spice          disable spice"
echo "  --enable-spice           enable spice"
echo "  --enable-rbd             enable building the rados block device (rbd)"
echo "  --disable-libiscsi       disable iscsi support"
echo "  --enable-libiscsi        enable iscsi support"
echo "  --disable-smartcard-nss  disable smartcard nss support"
echo "  --enable-smartcard-nss   enable smartcard nss support"
echo "  --disable-libusb         disable libusb (for usb passthrough)"
echo "  --enable-libusb          enable libusb (for usb passthrough)"
echo "  --disable-usb-redir      disable usb network redirection support"
echo "  --enable-usb-redir       enable usb network redirection support"
echo "  --disable-guest-agent    disable building of the QEMU Guest Agent"
echo "  --enable-guest-agent     enable building of the QEMU Guest Agent"
echo "  --disable-seccomp        disable seccomp support"
echo "  --enable-seccomp         enables seccomp support"
echo "  --with-coroutine=BACKEND coroutine backend. Supported options:"
echo "                           gthread, ucontext, sigaltstack, windows"
echo "  --enable-glusterfs       enable GlusterFS backend"
echo "  --disable-glusterfs      disable GlusterFS backend"
echo "  --enable-gcov            enable test coverage analysis with gcov"
echo "  --gcov=GCOV              use specified gcov [$gcov_tool]"
echo "  --enable-tpm             enable TPM support"
echo "  --disable-libssh2        disable ssh block device support"
echo "  --enable-libssh2         enable ssh block device support"
echo ""
echo "NOTE: The object files are built at the place where configure is launched"
exit 1
fi

# Now we have handled --enable-tcg-interpreter and know we're not just
# printing the help message, bail out if the host CPU isn't supported.
if test "$ARCH" = "unknown"; then
    if test "$tcg_interpreter" = "yes" ; then
        echo "Unsupported CPU = $cpu, will use TCG with TCI (experimental)"
        ARCH=tci
    else
        error_exit "Unsupported CPU = $cpu, try --enable-tcg-interpreter"
    fi
fi

# check that the C compiler works.
cat > $TMPC <<EOF
int main(void) { return 0; }
EOF

if compile_object ; then
  : C compiler works ok
else
    error_exit "\"$cc\" either does not exist or does not work"
fi

# Consult white-list to determine whether to enable werror
# by default.  Only enable by default for git builds
z_version=`cut -f3 -d. $source_path/VERSION`

if test -z "$werror" ; then
    if test -d "$source_path/.git" -a \
        "$linux" = "yes" ; then
        werror="yes"
    else
        werror="no"
    fi
fi

gcc_flags="-Wold-style-declaration -Wold-style-definition -Wtype-limits"
gcc_flags="-Wformat-security -Wformat-y2k -Winit-self -Wignored-qualifiers $gcc_flags"
gcc_flags="-Wmissing-include-dirs -Wempty-body -Wnested-externs $gcc_flags"
gcc_flags="-Wendif-labels $gcc_flags"
gcc_flags="-Wno-initializer-overrides $gcc_flags"
# Note that we do not add -Werror to gcc_flags here, because that would
# enable it for all configure tests. If a configure test failed due
# to -Werror this would just silently disable some features,
# so it's too error prone.
cat > $TMPC << EOF
int main(void) { return 0; }
EOF
for flag in $gcc_flags; do
    # Use the positive sense of the flag when testing for -Wno-wombat
    # support (gcc will happily accept the -Wno- form of unknown
    # warning options).
    optflag="$(echo $flag | sed -e 's/^-Wno-/-W/')"
    if compile_prog "-Werror $optflag" "" ; then
	QEMU_CFLAGS="$QEMU_CFLAGS $flag"
    fi
done

if compile_prog "-Werror -fstack-protector-all" "" ; then
    QEMU_CFLAGS="$QEMU_CFLAGS -fstack-protector-all"
    LIBTOOLFLAGS="$LIBTOOLFLAGS -Wc,-fstack-protector-all"
fi

# Workaround for http://gcc.gnu.org/PR55489.  Happens with -fPIE/-fPIC and
# large functions that use global variables.  The bug is in all releases of
# GCC, but it became particularly acute in 4.6.x and 4.7.x.  It is fixed in
# 4.7.3 and 4.8.0.  We should be able to delete this at the end of 2013.
cat > $TMPC << EOF
#if __GNUC__ == 4 && (__GNUC_MINOR__ == 6 || (__GNUC_MINOR__ == 7 && __GNUC_PATCHLEVEL__ <= 2))
int main(void) { return 0; }
#else
#error No bug in this compiler.
#endif
EOF
if compile_prog "-Werror -fno-gcse" "" ; then
  TRANSLATE_OPT_CFLAGS=-fno-gcse
fi

if test "$static" = "yes" ; then
  if test "$pie" = "yes" ; then
    error_exit "static and pie are mutually incompatible"
  else
    pie="no"
  fi
fi

if test "$pie" = ""; then
  case "$cpu-$targetos" in
    i386-Linux|x86_64-Linux|i386-OpenBSD|x86_64-OpenBSD)
      ;;
    *)
      pie="no"
      ;;
  esac
fi

if test "$pie" != "no" ; then
  cat > $TMPC << EOF

#ifdef __linux__
#  define THREAD __thread
#else
#  define THREAD
#endif

static THREAD int tls_var;

int main(void) { return tls_var; }

EOF
  if compile_prog "-fPIE -DPIE" "-pie"; then
    QEMU_CFLAGS="-fPIE -DPIE $QEMU_CFLAGS"
    LDFLAGS="-pie $LDFLAGS"
    pie="yes"
    if compile_prog "" "-Wl,-z,relro -Wl,-z,now" ; then
      LDFLAGS="-Wl,-z,relro -Wl,-z,now $LDFLAGS"
    fi
  else
    if test "$pie" = "yes"; then
      error_exit "PIE not available due to missing toolchain support"
    else
      echo "Disabling PIE due to missing toolchain support"
      pie="no"
    fi
  fi
fi

##########################################
# __sync_fetch_and_and requires at least -march=i486. Many toolchains
# use i686 as default anyway, but for those that don't, an explicit
# specification is necessary

if test "$cpu" = "i386"; then
  cat > $TMPC << EOF
static int sfaa(int *ptr)
{
  return __sync_fetch_and_and(ptr, 0);
}

int main(void)
{
  int val = 42;
  val = __sync_val_compare_and_swap(&val, 0, 1);
  sfaa(&val);
  return val;
}
EOF
  if ! compile_prog "" "" ; then
    QEMU_CFLAGS="-march=i486 $QEMU_CFLAGS"
  fi
fi

#########################################
# Solaris specific configure tool chain decisions

if test "$solaris" = "yes" ; then
  if has $install; then
    :
  else
    error_exit "Solaris install program not found. Use --install=/usr/ucb/install or" \
        "install fileutils from www.blastwave.org using pkg-get -i fileutils" \
        "to get ginstall which is used by default (which lives in /opt/csw/bin)"
  fi
  if test "`path_of $install`" = "/usr/sbin/install" ; then
    error_exit "Solaris /usr/sbin/install is not an appropriate install program." \
        "try ginstall from the GNU fileutils available from www.blastwave.org" \
        "using pkg-get -i fileutils, or use --install=/usr/ucb/install"
  fi
  if has ar; then
    :
  else
    if test -f /usr/ccs/bin/ar ; then
      error_exit "No path includes ar" \
          "Add /usr/ccs/bin to your path and rerun configure"
    fi
    error_exit "No path includes ar"
  fi
fi

if ! has $python; then
  error_exit "Python not found. Use --python=/path/to/python"
fi

# Note that if the Python conditional here evaluates True we will exit
# with status 1 which is a shell 'false' value.
if ! "$python" -c 'import sys; sys.exit(sys.version_info < (2,4) or sys.version_info >= (3,))'; then
  error_exit "Cannot use '$python', Python 2.4 or later is required." \
      "Note that Python 3 or later is not yet supported." \
      "Use --python=/path/to/python to specify a supported Python."
fi

if test -z "${target_list+xxx}" ; then
    target_list="$default_target_list"
else
    target_list=`echo "$target_list" | sed -e 's/,/ /g'`
fi
# see if system emulation was really requested
case " $target_list " in
  *"-softmmu "*) softmmu=yes
  ;;
  *) softmmu=no
  ;;
esac

feature_not_found() {
  feature=$1

  error_exit "User requested feature $feature" \
      "configure was not able to find it"
}

if test -z "$cross_prefix" ; then

# ---
# big/little endian test
cat > $TMPC << EOF
#include <inttypes.h>
int main(void) {
        volatile uint32_t i=0x01234567;
        return (*((uint8_t*)(&i))) == 0x67;
}
EOF

if compile_prog "" "" ; then
$TMPE && bigendian="yes"
else
echo big/little test failed
fi

else

# if cross compiling, cannot launch a program, so make a static guess
case "$cpu" in
  arm)
    # ARM can be either way; ask the compiler which one we are
    if check_define __ARMEB__; then
      bigendian=yes
    fi
  ;;
  hppa|m68k|mips|mips64|ppc|ppc64|s390|s390x|sparc|sparc64)
    bigendian=yes
  ;;
esac

fi

##########################################
# pkg-config probe

if ! has "$pkg_config_exe"; then
  error_exit "pkg-config binary '$pkg_config_exe' not found"
fi

##########################################
# NPTL probe

if test "$nptl" != "no" ; then
  cat > $TMPC <<EOF
#include <sched.h>
#include <linux/futex.h>
int main(void) {
#if !defined(CLONE_SETTLS) || !defined(FUTEX_WAIT)
#error bork
#endif
  return 0;
}
EOF

  if compile_object ; then
    nptl=yes
  else
    if test "$nptl" = "yes" ; then
      feature_not_found "nptl"
    fi
    nptl=no
  fi
fi

##########################################
# zlib check

if test "$zlib" != "no" ; then
    cat > $TMPC << EOF
#include <zlib.h>
int main(void) { zlibVersion(); return 0; }
EOF
    if compile_prog "" "-lz" ; then
        :
    else
        error_exit "zlib check failed" \
            "Make sure to have the zlib libs and headers installed."
    fi
fi
libs_softmmu="$libs_softmmu -lz"

##########################################
# libseccomp check

if test "$seccomp" != "no" ; then
    if $pkg_config --atleast-version=1.0.0 libseccomp --modversion >/dev/null 2>&1; then
        libs_softmmu="$libs_softmmu `$pkg_config --libs libseccomp`"
        QEMU_CFLAGS="$QEMU_CFLAGS `$pkg_config --cflags libseccomp`"
	seccomp="yes"
    else
	if test "$seccomp" = "yes"; then
            feature_not_found "libseccomp"
	fi
	seccomp="no"
    fi
fi
##########################################
# xen probe

if test "$xen" != "no" ; then
  xen_libs="-lxenstore -lxenctrl -lxenguest"

  # First we test whether Xen headers and libraries are available.
  # If no, we are done and there is no Xen support.
  # If yes, more tests are run to detect the Xen version.

  # Xen (any)
  cat > $TMPC <<EOF
#include <xenctrl.h>
int main(void) {
  return 0;
}
EOF
  if ! compile_prog "" "$xen_libs" ; then
    # Xen not found
    if test "$xen" = "yes" ; then
      feature_not_found "xen"
    fi
    xen=no

  # Xen unstable
  elif
      cat > $TMPC <<EOF &&
#include <xenctrl.h>
#include <xenstore.h>
#include <stdint.h>
#include <xen/hvm/hvm_info_table.h>
#if !defined(HVM_MAX_VCPUS)
# error HVM_MAX_VCPUS not defined
#endif
int main(void) {
  xc_interface *xc;
  xs_daemon_open();
  xc = xc_interface_open(0, 0, 0);
  xc_hvm_set_mem_type(0, 0, HVMMEM_ram_ro, 0, 0);
  xc_gnttab_open(NULL, 0);
  xc_domain_add_to_physmap(0, 0, XENMAPSPACE_gmfn, 0, 0);
  xc_hvm_inject_msi(xc, 0, 0xf0000000, 0x00000000);
  return 0;
}
EOF
      compile_prog "" "$xen_libs"
    then
    xen_ctrl_version=420
    xen=yes

  elif
      cat > $TMPC <<EOF &&
#include <xenctrl.h>
#include <xs.h>
#include <stdint.h>
#include <xen/hvm/hvm_info_table.h>
#if !defined(HVM_MAX_VCPUS)
# error HVM_MAX_VCPUS not defined
#endif
int main(void) {
  xs_daemon_open();
  xc_interface_open(0, 0, 0);
  xc_hvm_set_mem_type(0, 0, HVMMEM_ram_ro, 0, 0);
  xc_gnttab_open(NULL, 0);
  xc_domain_add_to_physmap(0, 0, XENMAPSPACE_gmfn, 0, 0);
  return 0;
}
EOF
      compile_prog "" "$xen_libs"
    then
    xen_ctrl_version=410
    xen=yes

  # Xen 4.0.0
  elif
      cat > $TMPC <<EOF &&
#include <xenctrl.h>
#include <xs.h>
#include <stdint.h>
#include <xen/hvm/hvm_info_table.h>
#if !defined(HVM_MAX_VCPUS)
# error HVM_MAX_VCPUS not defined
#endif
int main(void) {
  struct xen_add_to_physmap xatp = {
    .domid = 0, .space = XENMAPSPACE_gmfn, .idx = 0, .gpfn = 0,
  };
  xs_daemon_open();
  xc_interface_open();
  xc_gnttab_open();
  xc_hvm_set_mem_type(0, 0, HVMMEM_ram_ro, 0, 0);
  xc_memory_op(0, XENMEM_add_to_physmap, &xatp);
  return 0;
}
EOF
      compile_prog "" "$xen_libs"
    then
    xen_ctrl_version=400
    xen=yes

  # Xen 3.4.0
  elif
      cat > $TMPC <<EOF &&
#include <xenctrl.h>
#include <xs.h>
int main(void) {
  struct xen_add_to_physmap xatp = {
    .domid = 0, .space = XENMAPSPACE_gmfn, .idx = 0, .gpfn = 0,
  };
  xs_daemon_open();
  xc_interface_open();
  xc_gnttab_open();
  xc_hvm_set_mem_type(0, 0, HVMMEM_ram_ro, 0, 0);
  xc_memory_op(0, XENMEM_add_to_physmap, &xatp);
  return 0;
}
EOF
      compile_prog "" "$xen_libs"
    then
    xen_ctrl_version=340
    xen=yes

  # Xen 3.3.0
  elif
      cat > $TMPC <<EOF &&
#include <xenctrl.h>
#include <xs.h>
int main(void) {
  xs_daemon_open();
  xc_interface_open();
  xc_gnttab_open();
  xc_hvm_set_mem_type(0, 0, HVMMEM_ram_ro, 0, 0);
  return 0;
}
EOF
      compile_prog "" "$xen_libs"
    then
    xen_ctrl_version=330
    xen=yes

  # Xen version unsupported
  else
    if test "$xen" = "yes" ; then
      feature_not_found "xen (unsupported version)"
    fi
    xen=no
  fi

  if test "$xen" = yes; then
    libs_softmmu="$xen_libs $libs_softmmu"
  fi
fi

if test "$xen_pci_passthrough" != "no"; then
  if test "$xen" = "yes" && test "$linux" = "yes" &&
    test "$xen_ctrl_version" -ge 340; then
    xen_pci_passthrough=yes
  else
    if test "$xen_pci_passthrough" = "yes"; then
      if test "$xen_ctrl_version" -lt 340; then
        error_exit "User requested feature Xen PCI Passthrough" \
            "This feature does not work with Xen 3.3"
      fi
      error_exit "User requested feature Xen PCI Passthrough" \
          " but this feature requires /sys from Linux"
    fi
    xen_pci_passthrough=no
  fi
fi

##########################################
# libtool probe

if ! has $libtool; then
    libtool=
fi

# MacOSX ships with a libtool which isn't the GNU one; weed this
# out by checking whether libtool supports the --version switch
if test -n "$libtool"; then
  if ! "$libtool" --version >/dev/null 2>&1; then
    libtool=
  fi
fi

##########################################
# Sparse probe
if test "$sparse" != "no" ; then
  if has cgcc; then
    sparse=yes
  else
    if test "$sparse" = "yes" ; then
      feature_not_found "sparse"
    fi
    sparse=no
  fi
fi

##########################################
# GTK probe

if test "$gtk" != "no"; then
    gtkpackage="gtk+-$gtkabi"
    if test "$gtkabi" = "3.0" ; then
      gtkversion="3.0.0"
      vtepackage="vte-2.90"
      vteversion="0.32.0"
    else
      gtkversion="2.18.0"
      vtepackage="vte"
      vteversion="0.24.0"
    fi
    if $pkg_config --exists "$gtkpackage >= $gtkversion" && \
       $pkg_config --exists "$vtepackage >= $vteversion"; then
	gtk_cflags=`$pkg_config --cflags $gtkpackage 2>/dev/null`
	gtk_libs=`$pkg_config --libs $gtkpackage 2>/dev/null`
	vte_cflags=`$pkg_config --cflags $vtepackage 2>/dev/null`
	vte_libs=`$pkg_config --libs $vtepackage 2>/dev/null`
	libs_softmmu="$gtk_libs $vte_libs $libs_softmmu"
	gtk="yes"
    else
	if test "$gtk" = "yes" ; then
	    feature_not_found "gtk"
	fi
	gtk="no"
    fi
fi

##########################################
# SDL probe

# Look for sdl configuration program (pkg-config or sdl-config).  Try
# sdl-config even without cross prefix, and favour pkg-config over sdl-config.
if test "`basename $sdl_config`" != sdl-config && ! has ${sdl_config}; then
  sdl_config=sdl-config
fi

if $pkg_config sdl --modversion >/dev/null 2>&1; then
  sdlconfig="$pkg_config sdl"
  _sdlversion=`$sdlconfig --modversion 2>/dev/null | sed 's/[^0-9]//g'`
elif has ${sdl_config}; then
  sdlconfig="$sdl_config"
  _sdlversion=`$sdlconfig --version | sed 's/[^0-9]//g'`
else
  if test "$sdl" = "yes" ; then
    feature_not_found "sdl"
  fi
  sdl=no
fi
if test -n "$cross_prefix" && test "$(basename "$sdlconfig")" = sdl-config; then
  echo warning: using "\"$sdlconfig\"" to detect cross-compiled sdl >&2
fi

sdl_too_old=no
if test "$sdl" != "no" ; then
  cat > $TMPC << EOF
#include <SDL.h>
#undef main /* We don't want SDL to override our main() */
int main( void ) { return SDL_Init (SDL_INIT_VIDEO); }
EOF
  sdl_cflags=`$sdlconfig --cflags 2> /dev/null`
  if test "$static" = "yes" ; then
    sdl_libs=`$sdlconfig --static-libs 2>/dev/null`
  else
    sdl_libs=`$sdlconfig --libs 2> /dev/null`
  fi
  if compile_prog "$sdl_cflags" "$sdl_libs" ; then
    if test "$_sdlversion" -lt 121 ; then
      sdl_too_old=yes
    else
      if test "$cocoa" = "no" ; then
        sdl=yes
      fi
    fi

    # static link with sdl ? (note: sdl.pc's --static --libs is broken)
    if test "$sdl" = "yes" -a "$static" = "yes" ; then
      if test $? = 0 && echo $sdl_libs | grep -- -laa > /dev/null; then
         sdl_libs="$sdl_libs `aalib-config --static-libs 2>/dev/null`"
         sdl_cflags="$sdl_cflags `aalib-config --cflags 2>/dev/null`"
      fi
      if compile_prog "$sdl_cflags" "$sdl_libs" ; then
	:
      else
        sdl=no
      fi
    fi # static link
  else # sdl not found
    if test "$sdl" = "yes" ; then
      feature_not_found "sdl"
    fi
    sdl=no
  fi # sdl compile test
fi

if test "$sdl" = "yes" ; then
  cat > $TMPC <<EOF
#include <SDL.h>
#if defined(SDL_VIDEO_DRIVER_X11)
#include <X11/XKBlib.h>
#else
#error No x11 support
#endif
int main(void) { return 0; }
EOF
  if compile_prog "$sdl_cflags" "$sdl_libs" ; then
    sdl_libs="$sdl_libs -lX11"
  fi
  libs_softmmu="$sdl_libs $libs_softmmu"
fi

##########################################
# VNC TLS/WS detection
if test "$vnc" = "yes" -a \( "$vnc_tls" != "no" -o "$vnc_ws" != "no" \) ; then
  cat > $TMPC <<EOF
#include <gnutls/gnutls.h>
int main(void) { gnutls_session_t s; gnutls_init(&s, GNUTLS_SERVER); return 0; }
EOF
  vnc_tls_cflags=`$pkg_config --cflags gnutls 2> /dev/null`
  vnc_tls_libs=`$pkg_config --libs gnutls 2> /dev/null`
  if compile_prog "$vnc_tls_cflags" "$vnc_tls_libs" ; then
    if test "$vnc_tls" != "no" ; then
      vnc_tls=yes
    fi
    if test "$vnc_ws" != "no" ; then
      vnc_ws=yes
    fi
    libs_softmmu="$vnc_tls_libs $libs_softmmu"
    QEMU_CFLAGS="$QEMU_CFLAGS $vnc_tls_cflags"
  else
    if test "$vnc_tls" = "yes" ; then
      feature_not_found "vnc-tls"
    fi
    if test "$vnc_ws" = "yes" ; then
      feature_not_found "vnc-ws"
    fi
    vnc_tls=no
    vnc_ws=no
  fi
fi

##########################################
# VNC SASL detection
if test "$vnc" = "yes" -a "$vnc_sasl" != "no" ; then
  cat > $TMPC <<EOF
#include <sasl/sasl.h>
#include <stdio.h>
int main(void) { sasl_server_init(NULL, "qemu"); return 0; }
EOF
  # Assuming Cyrus-SASL installed in /usr prefix
  vnc_sasl_cflags=""
  vnc_sasl_libs="-lsasl2"
  if compile_prog "$vnc_sasl_cflags" "$vnc_sasl_libs" ; then
    vnc_sasl=yes
    libs_softmmu="$vnc_sasl_libs $libs_softmmu"
    QEMU_CFLAGS="$QEMU_CFLAGS $vnc_sasl_cflags"
  else
    if test "$vnc_sasl" = "yes" ; then
      feature_not_found "vnc-sasl"
    fi
    vnc_sasl=no
  fi
fi

##########################################
# VNC JPEG detection
if test "$vnc" = "yes" -a "$vnc_jpeg" != "no" ; then
cat > $TMPC <<EOF
#include <stdio.h>
#include <jpeglib.h>
int main(void) { struct jpeg_compress_struct s; jpeg_create_compress(&s); return 0; }
EOF
    vnc_jpeg_cflags=""
    vnc_jpeg_libs="-ljpeg"
  if compile_prog "$vnc_jpeg_cflags" "$vnc_jpeg_libs" ; then
    vnc_jpeg=yes
    libs_softmmu="$vnc_jpeg_libs $libs_softmmu"
    QEMU_CFLAGS="$QEMU_CFLAGS $vnc_jpeg_cflags"
  else
    if test "$vnc_jpeg" = "yes" ; then
      feature_not_found "vnc-jpeg"
    fi
    vnc_jpeg=no
  fi
fi

##########################################
# VNC PNG detection
if test "$vnc" = "yes" -a "$vnc_png" != "no" ; then
cat > $TMPC <<EOF
//#include <stdio.h>
#include <png.h>
#include <stddef.h>
int main(void) {
    png_structp png_ptr;
    png_ptr = png_create_write_struct(PNG_LIBPNG_VER_STRING, NULL, NULL, NULL);
    return png_ptr != 0;
}
EOF
  if $pkg_config libpng --modversion >/dev/null 2>&1; then
    vnc_png_cflags=`$pkg_config libpng --cflags 2> /dev/null`
    vnc_png_libs=`$pkg_config libpng --libs 2> /dev/null`
  else
    vnc_png_cflags=""
    vnc_png_libs="-lpng"
  fi
  if compile_prog "$vnc_png_cflags" "$vnc_png_libs" ; then
    vnc_png=yes
    libs_softmmu="$vnc_png_libs $libs_softmmu"
    QEMU_CFLAGS="$QEMU_CFLAGS $vnc_png_cflags"
  else
    if test "$vnc_png" = "yes" ; then
      feature_not_found "vnc-png"
    fi
    vnc_png=no
  fi
fi

##########################################
# fnmatch() probe, used for ACL routines
fnmatch="no"
cat > $TMPC << EOF
#include <fnmatch.h>
int main(void)
{
    fnmatch("foo", "foo", 0);
    return 0;
}
EOF
if compile_prog "" "" ; then
   fnmatch="yes"
fi

##########################################
# uuid_generate() probe, used for vdi block driver
# Note that on some systems (notably MacOSX) no extra library
# need be linked to get the uuid functions.
if test "$uuid" != "no" ; then
  uuid_libs="-luuid"
  cat > $TMPC << EOF
#include <uuid/uuid.h>
int main(void)
{
    uuid_t my_uuid;
    uuid_generate(my_uuid);
    return 0;
}
EOF
  if compile_prog "" "" ; then
    uuid="yes"
  elif compile_prog "" "$uuid_libs" ; then
    uuid="yes"
    libs_softmmu="$uuid_libs $libs_softmmu"
    libs_tools="$uuid_libs $libs_tools"
  else
    if test "$uuid" = "yes" ; then
      feature_not_found "uuid"
    fi
    uuid=no
  fi
fi

##########################################
# xfsctl() probe, used for raw-posix
if test "$xfs" != "no" ; then
  cat > $TMPC << EOF
#include <stddef.h>  /* NULL */
#include <xfs/xfs.h>
int main(void)
{
    xfsctl(NULL, 0, 0, NULL);
    return 0;
}
EOF
  if compile_prog "" "" ; then
    xfs="yes"
  else
    if test "$xfs" = "yes" ; then
      feature_not_found "xfs"
    fi
    xfs=no
  fi
fi

##########################################
# vde libraries probe
if test "$vde" != "no" ; then
  vde_libs="-lvdeplug"
  cat > $TMPC << EOF
#include <libvdeplug.h>
int main(void)
{
    struct vde_open_args a = {0, 0, 0};
    char s[] = "";
    vde_open(s, s, &a);
    return 0;
}
EOF
  if compile_prog "" "$vde_libs" ; then
    vde=yes
    libs_softmmu="$vde_libs $libs_softmmu"
    libs_tools="$vde_libs $libs_tools"
  else
    if test "$vde" = "yes" ; then
      feature_not_found "vde"
    fi
    vde=no
  fi
fi

##########################################
# libcap-ng library probe
if test "$cap_ng" != "no" ; then
  cap_libs="-lcap-ng"
  cat > $TMPC << EOF
#include <cap-ng.h>
int main(void)
{
    capng_capability_to_name(CAPNG_EFFECTIVE);
    return 0;
}
EOF
  if compile_prog "" "$cap_libs" ; then
    cap_ng=yes
    libs_tools="$cap_libs $libs_tools"
  else
    if test "$cap_ng" = "yes" ; then
      feature_not_found "cap_ng"
    fi
    cap_ng=no
  fi
fi

##########################################
# Sound support libraries probe

audio_drv_probe()
{
    drv=$1
    hdr=$2
    lib=$3
    exp=$4
    cfl=$5
        cat > $TMPC << EOF
#include <$hdr>
int main(void) { $exp }
EOF
    if compile_prog "$cfl" "$lib" ; then
        :
    else
        error_exit "$drv check failed" \
            "Make sure to have the $drv libs and headers installed."
    fi
}

audio_drv_list=`echo "$audio_drv_list" | sed -e 's/,/ /g'`
for drv in $audio_drv_list; do
    case $drv in
    alsa)
    audio_drv_probe $drv alsa/asoundlib.h -lasound \
        "return snd_pcm_close((snd_pcm_t *)0);"
    libs_softmmu="-lasound $libs_softmmu"
    ;;

    fmod)
    if test -z $fmod_lib || test -z $fmod_inc; then
        error_exit "You must specify path to FMOD library and headers" \
            "Example: --fmod-inc=/path/include/fmod --fmod-lib=/path/lib/libfmod-3.74.so"
    fi
    audio_drv_probe $drv fmod.h $fmod_lib "return FSOUND_GetVersion();" "-I $fmod_inc"
    libs_softmmu="$fmod_lib $libs_softmmu"
    ;;

    esd)
    audio_drv_probe $drv esd.h -lesd 'return esd_play_stream(0, 0, "", 0);'
    libs_softmmu="-lesd $libs_softmmu"
    audio_pt_int="yes"
    ;;

    pa)
    audio_drv_probe $drv pulse/mainloop.h "-lpulse" \
        "pa_mainloop *m = 0; pa_mainloop_free (m); return 0;"
    libs_softmmu="-lpulse $libs_softmmu"
    audio_pt_int="yes"
    ;;

    coreaudio)
      libs_softmmu="-framework CoreAudio $libs_softmmu"
    ;;

    dsound)
      libs_softmmu="-lole32 -ldxguid $libs_softmmu"
      audio_win_int="yes"
    ;;

    oss)
      libs_softmmu="$oss_lib $libs_softmmu"
    ;;

    sdl|wav)
    # XXX: Probes for CoreAudio, DirectSound, SDL(?)
    ;;

    winwave)
      libs_softmmu="-lwinmm $libs_softmmu"
      audio_win_int="yes"
    ;;

    *)
    echo "$audio_possible_drivers" | grep -q "\<$drv\>" || {
        error_exit "Unknown driver '$drv' selected" \
            "Possible drivers are: $audio_possible_drivers"
    }
    ;;
    esac
done

##########################################
# BrlAPI probe

if test "$brlapi" != "no" ; then
  brlapi_libs="-lbrlapi"
  cat > $TMPC << EOF
#include <brlapi.h>
#include <stddef.h>
int main( void ) { return brlapi__openConnection (NULL, NULL, NULL); }
EOF
  if compile_prog "" "$brlapi_libs" ; then
    brlapi=yes
    libs_softmmu="$brlapi_libs $libs_softmmu"
  else
    if test "$brlapi" = "yes" ; then
      feature_not_found "brlapi"
    fi
    brlapi=no
  fi
fi

##########################################
# curses probe
if test "$mingw32" = "yes" ; then
    curses_list="-lpdcurses"
else
    curses_list="-lncurses:-lcurses:$($pkg_config --libs ncurses 2>/dev/null)"
fi

if test "$curses" != "no" ; then
  curses_found=no
  cat > $TMPC << EOF
#include <curses.h>
int main(void) {
  const char *s = curses_version();
  resize_term(0, 0);
  return s != 0;
}
EOF
  IFS=:
  for curses_lib in $curses_list; do
    unset IFS
    if compile_prog "" "$curses_lib" ; then
      curses_found=yes
      libs_softmmu="$curses_lib $libs_softmmu"
      break
    fi
  done
  unset IFS
  if test "$curses_found" = "yes" ; then
    curses=yes
  else
    if test "$curses" = "yes" ; then
      feature_not_found "curses"
    fi
    curses=no
  fi
fi

##########################################
# curl probe

if $pkg_config libcurl --modversion >/dev/null 2>&1; then
  curlconfig="$pkg_config libcurl"
else
  curlconfig=curl-config
fi

if test "$curl" != "no" ; then
  cat > $TMPC << EOF
#include <curl/curl.h>
int main(void) { curl_easy_init(); curl_multi_setopt(0, 0, 0); return 0; }
EOF
  curl_cflags=`$curlconfig --cflags 2>/dev/null`
  curl_libs=`$curlconfig --libs 2>/dev/null`
  if compile_prog "$curl_cflags" "$curl_libs" ; then
    curl=yes
    libs_tools="$curl_libs $libs_tools"
    libs_softmmu="$curl_libs $libs_softmmu"
  else
    if test "$curl" = "yes" ; then
      feature_not_found "curl"
    fi
    curl=no
  fi
fi # test "$curl"

##########################################
# bluez support probe
if test "$bluez" != "no" ; then
  cat > $TMPC << EOF
#include <bluetooth/bluetooth.h>
int main(void) { return bt_error(0); }
EOF
  bluez_cflags=`$pkg_config --cflags bluez 2> /dev/null`
  bluez_libs=`$pkg_config --libs bluez 2> /dev/null`
  if compile_prog "$bluez_cflags" "$bluez_libs" ; then
    bluez=yes
    libs_softmmu="$bluez_libs $libs_softmmu"
  else
    if test "$bluez" = "yes" ; then
      feature_not_found "bluez"
    fi
    bluez="no"
  fi
fi

##########################################
# glib support probe

if test "$mingw32" = yes; then
    # g_poll is required in order to integrate with the glib main loop.
    glib_req_ver=2.20
else
    glib_req_ver=2.12
fi
if $pkg_config --atleast-version=$glib_req_ver gthread-2.0 > /dev/null 2>&1
then
    glib_cflags=`$pkg_config --cflags gthread-2.0 2>/dev/null`
    glib_libs=`$pkg_config --libs gthread-2.0 2>/dev/null`
    LIBS="$glib_libs $LIBS"
    libs_qga="$glib_libs $libs_qga"
else
    error_exit "glib-$glib_req_ver required to compile QEMU"
fi

##########################################
# pixman support probe

if test "$pixman" = ""; then
  if test "$want_tools" = "no" -a "$softmmu" = "no"; then
    pixman="none"
  elif $pkg_config pixman-1 > /dev/null 2>&1; then
    pixman="system"
  else
    pixman="internal"
  fi
fi
if test "$pixman" = "none"; then
  if test "$want_tools" != "no" -o "$softmmu" != "no"; then
    error_exit "pixman disabled but system emulation or tools build" \
        "enabled.  You can turn off pixman only if you also" \
        "disable all system emulation targets and the tools" \
        "build with '--disable-tools --disable-system'."
  fi
  pixman_cflags=
  pixman_libs=
elif test "$pixman" = "system"; then
  pixman_cflags=`$pkg_config --cflags pixman-1 2>/dev/null`
  pixman_libs=`$pkg_config --libs pixman-1 2>/dev/null`
else
  if test ! -d ${source_path}/pixman/pixman; then
    error_exit "pixman not present. Your options:" \
        "  (1) Preferred: Install the pixman devel package (any recent" \
        "      distro should have packages as Xorg needs pixman too)." \
        "  (2) Fetch the pixman submodule, using:" \
        "      git submodule update --init pixman"
  fi
  mkdir -p pixman/pixman
  pixman_cflags="-I\$(SRC_PATH)/pixman/pixman -I\$(BUILD_DIR)/pixman/pixman"
  pixman_libs="-L\$(BUILD_DIR)/pixman/pixman/.libs -lpixman-1"
fi

##########################################
# libcap probe

if test "$cap" != "no" ; then
  cat > $TMPC <<EOF
#include <stdio.h>
#include <sys/capability.h>
int main(void) { cap_t caps; caps = cap_init(); return caps != NULL; }
EOF
  if compile_prog "" "-lcap" ; then
    cap=yes
  else
    cap=no
  fi
fi

##########################################
# pthread probe
PTHREADLIBS_LIST="-pthread -lpthread -lpthreadGC2"

pthread=no
cat > $TMPC << EOF
#include <pthread.h>
static void *f(void *p) { return NULL; }
int main(void) {
  pthread_t thread;
  pthread_create(&thread, 0, f, 0);
  return 0;
}
EOF
if compile_prog "" "" ; then
  pthread=yes
else
  for pthread_lib in $PTHREADLIBS_LIST; do
    if compile_prog "" "$pthread_lib" ; then
      pthread=yes
      found=no
      for lib_entry in $LIBS; do
        if test "$lib_entry" = "$pthread_lib"; then
          found=yes
          break
        fi
      done
      if test "$found" = "no"; then
        LIBS="$pthread_lib $LIBS"
      fi
      break
    fi
  done
fi

if test "$mingw32" != yes -a "$pthread" = no; then
  error_exit "pthread check failed" \
      "Make sure to have the pthread libs and headers installed."
fi

##########################################
# rbd probe
if test "$rbd" != "no" ; then
  cat > $TMPC <<EOF
#include <stdio.h>
#include <rbd/librbd.h>
int main(void) {
    rados_t cluster;
    rados_create(&cluster, NULL);
    return 0;
}
EOF
  rbd_libs="-lrbd -lrados"
  if compile_prog "" "$rbd_libs" ; then
    rbd=yes
    libs_tools="$rbd_libs $libs_tools"
    libs_softmmu="$rbd_libs $libs_softmmu"
  else
    if test "$rbd" = "yes" ; then
      feature_not_found "rados block device"
    fi
    rbd=no
  fi
fi

##########################################
# libssh2 probe
min_libssh2_version=1.2.8
if test "$libssh2" != "no" ; then
  if $pkg_config --atleast-version=$min_libssh2_version libssh2 >/dev/null 2>&1
  then
    libssh2_cflags=`$pkg_config libssh2 --cflags`
    libssh2_libs=`$pkg_config libssh2 --libs`
    libssh2=yes
    libs_tools="$libssh2_libs $libs_tools"
    libs_softmmu="$libssh2_libs $libs_softmmu"
    QEMU_CFLAGS="$QEMU_CFLAGS $libssh2_cflags"
  else
    if test "$libssh2" = "yes" ; then
      error_exit "libssh2 >= $min_libssh2_version required for --enable-libssh2"
    fi
    libssh2=no
  fi
fi

##########################################
# libssh2_sftp_fsync probe

if test "$libssh2" = "yes"; then
  cat > $TMPC <<EOF
#include <stdio.h>
#include <libssh2.h>
#include <libssh2_sftp.h>
int main(void) {
    LIBSSH2_SESSION *session;
    LIBSSH2_SFTP *sftp;
    LIBSSH2_SFTP_HANDLE *sftp_handle;
    session = libssh2_session_init ();
    sftp = libssh2_sftp_init (session);
    sftp_handle = libssh2_sftp_open (sftp, "/", 0, 0);
    libssh2_sftp_fsync (sftp_handle);
    return 0;
}
EOF
  # libssh2_cflags/libssh2_libs defined in previous test.
  if compile_prog "$libssh2_cflags" "$libssh2_libs" ; then
    QEMU_CFLAGS="-DHAS_LIBSSH2_SFTP_FSYNC $QEMU_CFLAGS"
  fi
fi

##########################################
# linux-aio probe

if test "$linux_aio" != "no" ; then
  cat > $TMPC <<EOF
#include <libaio.h>
#include <sys/eventfd.h>
#include <stddef.h>
int main(void) { io_setup(0, NULL); io_set_eventfd(NULL, 0); eventfd(0, 0); return 0; }
EOF
  if compile_prog "" "-laio" ; then
    linux_aio=yes
    libs_softmmu="$libs_softmmu -laio"
    libs_tools="$libs_tools -laio"
  else
    if test "$linux_aio" = "yes" ; then
      feature_not_found "linux AIO"
    fi
    linux_aio=no
  fi
fi

##########################################
# TPM passthrough is only on x86 Linux

if test "$targetos" = Linux && test "$cpu" = i386 -o "$cpu" = x86_64; then
  tpm_passthrough=$tpm
else
  tpm_passthrough=no
fi

##########################################
# adjust virtio-blk-data-plane based on linux-aio

if test "$virtio_blk_data_plane" = "yes" -a \
	"$linux_aio" != "yes" ; then
  error_exit "virtio-blk-data-plane requires Linux AIO, please try --enable-linux-aio"
elif test -z "$virtio_blk_data_plane" ; then
  virtio_blk_data_plane=$linux_aio
fi

##########################################
# attr probe

if test "$attr" != "no" ; then
  cat > $TMPC <<EOF
#include <stdio.h>
#include <sys/types.h>
#ifdef CONFIG_LIBATTR
#include <attr/xattr.h>
#else
#include <sys/xattr.h>
#endif
int main(void) { getxattr(NULL, NULL, NULL, 0); setxattr(NULL, NULL, NULL, 0, 0); return 0; }
EOF
  if compile_prog "" "" ; then
    attr=yes
  # Older distros have <attr/xattr.h>, and need -lattr:
  elif compile_prog "-DCONFIG_LIBATTR" "-lattr" ; then
    attr=yes
    LIBS="-lattr $LIBS"
    libattr=yes
  else
    if test "$attr" = "yes" ; then
      feature_not_found "ATTR"
    fi
    attr=no
  fi
fi

##########################################
# iovec probe
cat > $TMPC <<EOF
#include <sys/types.h>
#include <sys/uio.h>
#include <unistd.h>
int main(void) { return sizeof(struct iovec); }
EOF
iovec=no
if compile_prog "" "" ; then
  iovec=yes
fi

##########################################
# preadv probe
cat > $TMPC <<EOF
#include <sys/types.h>
#include <sys/uio.h>
#include <unistd.h>
int main(void) { return preadv(0, 0, 0, 0); }
EOF
preadv=no
if compile_prog "" "" ; then
  preadv=yes
fi

##########################################
# fdt probe
if test "$fdt" != "no" ; then
  fdt_libs="-lfdt"
  cat > $TMPC << EOF
int main(void) { return 0; }
EOF
  if compile_prog "" "$fdt_libs" ; then
    # system DTC is good - use it
    fdt=yes
  elif test -d ${source_path}/dtc/libfdt ; then
    # have submodule DTC - use it
    fdt=yes
    dtc_internal="yes"
    mkdir -p dtc
    if [ "$source_path" != `pwd` ] ; then
       symlink "$source_path/dtc/Makefile" "dtc/Makefile"
       symlink "$source_path/dtc/scripts" "dtc/scripts"
    fi
    fdt_cflags="-I\$(SRC_PATH)/dtc/libfdt"
    fdt_libs="-L\$(BUILD_DIR)/dtc/libfdt $fdt_libs"
  elif test "$fdt" = "yes" ; then
    # have neither and want - prompt for system/submodule install
    error_exit "ERROR: DTC not present. Your options:" \
        "  (1) Preferred: Install the DTC devel package" \
        "  (2) Fetch the DTC submodule, using:" \
        "      git submodule update --init dtc"
  else
    # don't have and don't want
    fdt_libs=
    fdt=no
  fi
fi

libs_softmmu="$libs_softmmu $fdt_libs"

##########################################
# GLX probe, used by milkymist-tmu2
if test "$glx" != "no" ; then
  glx_libs="-lGL -lX11"
  cat > $TMPC << EOF
#include <X11/Xlib.h>
#include <GL/gl.h>
#include <GL/glx.h>
int main(void) { glBegin(0); glXQueryVersion(0,0,0); return 0; }
EOF
  if compile_prog "" "-lGL -lX11" ; then
    glx=yes
  else
    if test "$glx" = "yes" ; then
      feature_not_found "glx"
    fi
    glx_libs=
    glx=no
  fi
fi

##########################################
# glusterfs probe
if test "$glusterfs" != "no" ; then
  cat > $TMPC <<EOF
#include <glusterfs/api/glfs.h>
int main(void) {
    (void) glfs_new("volume");
    return 0;
}
EOF
  glusterfs_libs="-lgfapi -lgfrpc -lgfxdr"
  if compile_prog "" "$glusterfs_libs" ; then
    glusterfs=yes
    libs_tools="$glusterfs_libs $libs_tools"
    libs_softmmu="$glusterfs_libs $libs_softmmu"
  else
    if test "$glusterfs" = "yes" ; then
      feature_not_found "GlusterFS backend support"
    fi
    glusterfs=no
  fi
fi

#
# Check for xxxat() functions when we are building linux-user
# emulator.  This is done because older glibc versions don't
# have syscall stubs for these implemented.
#
atfile=no
cat > $TMPC << EOF
#define _ATFILE_SOURCE
#include <sys/types.h>
#include <fcntl.h>
#include <unistd.h>

int
main(void)
{
	/* try to unlink nonexisting file */
	return (unlinkat(AT_FDCWD, "nonexistent_file", 0));
}
EOF
if compile_prog "" "" ; then
  atfile=yes
fi

# Check for inotify functions when we are building linux-user
# emulator.  This is done because older glibc versions don't
# have syscall stubs for these implemented.  In that case we
# don't provide them even if kernel supports them.
#
inotify=no
cat > $TMPC << EOF
#include <sys/inotify.h>

int
main(void)
{
	/* try to start inotify */
	return inotify_init();
}
EOF
if compile_prog "" "" ; then
  inotify=yes
fi

inotify1=no
cat > $TMPC << EOF
#include <sys/inotify.h>

int
main(void)
{
    /* try to start inotify */
    return inotify_init1(0);
}
EOF
if compile_prog "" "" ; then
  inotify1=yes
fi

# check if utimensat and futimens are supported
utimens=no
cat > $TMPC << EOF
#define _ATFILE_SOURCE
#include <stddef.h>
#include <fcntl.h>
#include <sys/stat.h>

int main(void)
{
    utimensat(AT_FDCWD, "foo", NULL, 0);
    futimens(0, NULL);
    return 0;
}
EOF
if compile_prog "" "" ; then
  utimens=yes
fi

# check if pipe2 is there
pipe2=no
cat > $TMPC << EOF
#include <unistd.h>
#include <fcntl.h>

int main(void)
{
    int pipefd[2];
    return pipe2(pipefd, O_CLOEXEC);
}
EOF
if compile_prog "" "" ; then
  pipe2=yes
fi

# check if accept4 is there
accept4=no
cat > $TMPC << EOF
#include <sys/socket.h>
#include <stddef.h>

int main(void)
{
    accept4(0, NULL, NULL, SOCK_CLOEXEC);
    return 0;
}
EOF
if compile_prog "" "" ; then
  accept4=yes
fi

# check if tee/splice is there. vmsplice was added same time.
splice=no
cat > $TMPC << EOF
#include <unistd.h>
#include <fcntl.h>
#include <limits.h>

int main(void)
{
    int len, fd = 0;
    len = tee(STDIN_FILENO, STDOUT_FILENO, INT_MAX, SPLICE_F_NONBLOCK);
    splice(STDIN_FILENO, NULL, fd, NULL, len, SPLICE_F_MOVE);
    return 0;
}
EOF
if compile_prog "" "" ; then
  splice=yes
fi

##########################################
# signalfd probe
signalfd="no"
cat > $TMPC << EOF
#include <unistd.h>
#include <sys/syscall.h>
#include <signal.h>
int main(void) { return syscall(SYS_signalfd, -1, NULL, _NSIG / 8); }
EOF

if compile_prog "" "" ; then
  signalfd=yes
fi

# check if eventfd is supported
eventfd=no
cat > $TMPC << EOF
#include <sys/eventfd.h>

int main(void)
{
    return eventfd(0, EFD_NONBLOCK | EFD_CLOEXEC);
}
EOF
if compile_prog "" "" ; then
  eventfd=yes
fi

# check for fallocate
fallocate=no
cat > $TMPC << EOF
#include <fcntl.h>

int main(void)
{
    fallocate(0, 0, 0, 0);
    return 0;
}
EOF
if compile_prog "" "" ; then
  fallocate=yes
fi

# check for fallocate hole punching
fallocate_punch_hole=no
cat > $TMPC << EOF
#include <fcntl.h>
#include <linux/falloc.h>

int main(void)
{
    fallocate(0, FALLOC_FL_PUNCH_HOLE | FALLOC_FL_KEEP_SIZE, 0, 0);
    return 0;
}
EOF
if compile_prog "" "" ; then
  fallocate_punch_hole=yes
fi

# check for sync_file_range
sync_file_range=no
cat > $TMPC << EOF
#include <fcntl.h>

int main(void)
{
    sync_file_range(0, 0, 0, 0);
    return 0;
}
EOF
if compile_prog "" "" ; then
  sync_file_range=yes
fi

# check for linux/fiemap.h and FS_IOC_FIEMAP
fiemap=no
cat > $TMPC << EOF
#include <sys/ioctl.h>
#include <linux/fs.h>
#include <linux/fiemap.h>

int main(void)
{
    ioctl(0, FS_IOC_FIEMAP, 0);
    return 0;
}
EOF
if compile_prog "" "" ; then
  fiemap=yes
fi

# check for dup3
dup3=no
cat > $TMPC << EOF
#include <unistd.h>

int main(void)
{
    dup3(0, 0, 0);
    return 0;
}
EOF
if compile_prog "" "" ; then
  dup3=yes
fi

# check for epoll support
epoll=no
cat > $TMPC << EOF
#include <sys/epoll.h>

int main(void)
{
    epoll_create(0);
    return 0;
}
EOF
if compile_prog "" "" ; then
  epoll=yes
fi

# epoll_create1 and epoll_pwait are later additions
# so we must check separately for their presence
epoll_create1=no
cat > $TMPC << EOF
#include <sys/epoll.h>

int main(void)
{
    /* Note that we use epoll_create1 as a value, not as
     * a function being called. This is necessary so that on
     * old SPARC glibc versions where the function was present in
     * the library but not declared in the header file we will
     * fail the configure check. (Otherwise we will get a compiler
     * warning but not an error, and will proceed to fail the
     * qemu compile where we compile with -Werror.)
     */
    return (int)(uintptr_t)&epoll_create1;
}
EOF
if compile_prog "" "" ; then
  epoll_create1=yes
fi

epoll_pwait=no
cat > $TMPC << EOF
#include <sys/epoll.h>

int main(void)
{
    epoll_pwait(0, 0, 0, 0, 0);
    return 0;
}
EOF
if compile_prog "" "" ; then
  epoll_pwait=yes
fi

# check for sendfile support
sendfile=no
cat > $TMPC << EOF
#include <sys/sendfile.h>

int main(void)
{
    return sendfile(0, 0, 0, 0);
}
EOF
if compile_prog "" "" ; then
  sendfile=yes
fi

# Check if tools are available to build documentation.
if test "$docs" != "no" ; then
  if has makeinfo && has pod2man; then
    docs=yes
  else
    if test "$docs" = "yes" ; then
      feature_not_found "docs"
    fi
    docs=no
  fi
fi

# Search for bswap_32 function
byteswap_h=no
cat > $TMPC << EOF
#include <byteswap.h>
int main(void) { return bswap_32(0); }
EOF
if compile_prog "" "" ; then
  byteswap_h=yes
fi

# Search for bswap32 function
bswap_h=no
cat > $TMPC << EOF
#include <sys/endian.h>
#include <sys/types.h>
#include <machine/bswap.h>
int main(void) { return bswap32(0); }
EOF
if compile_prog "" "" ; then
  bswap_h=yes
fi

##########################################
# Do we have libiscsi
# We check for iscsi_unmap_sync() to make sure we have a
# recent enough version of libiscsi.
if test "$libiscsi" != "no" ; then
  cat > $TMPC << EOF
#include <stdio.h>
#include <iscsi/iscsi.h>
int main(void) { iscsi_unmap_sync(NULL,0,0,0,NULL,0); return 0; }
EOF
  if $pkg_config --atleast-version=1.7.0 libiscsi --modversion >/dev/null 2>&1; then
    libiscsi="yes"
    libiscsi_cflags=$($pkg_config --cflags libiscsi 2>/dev/null)
    libiscsi_libs=$($pkg_config --libs libiscsi 2>/dev/null)
    CFLAGS="$CFLAGS $libiscsi_cflags"
    LIBS="$LIBS $libiscsi_libs"
  elif compile_prog "" "-liscsi" ; then
    libiscsi="yes"
    LIBS="$LIBS -liscsi"
  else
    if test "$libiscsi" = "yes" ; then
      feature_not_found "libiscsi"
    fi
    libiscsi="no"
  fi
fi


##########################################
# Do we need libm
cat > $TMPC << EOF
#include <math.h>
int main(void) { return isnan(sin(0.0)); }
EOF
if compile_prog "" "" ; then
  :
elif compile_prog "" "-lm" ; then
  LIBS="-lm $LIBS"
  libs_qga="-lm $libs_qga"
else
  error_exit "libm check failed"
fi

##########################################
# Do we need librt
# uClibc provides 2 versions of clock_gettime(), one with realtime
# support and one without. This means that the clock_gettime() don't
# need -lrt. We still need it for timer_create() so we check for this
# function in addition.
cat > $TMPC <<EOF
#include <signal.h>
#include <time.h>
int main(void) {
  timer_create(CLOCK_REALTIME, NULL, NULL);
  return clock_gettime(CLOCK_REALTIME, NULL);
}
EOF

if compile_prog "" "" ; then
  :
# we need pthread for static linking. use previous pthread test result
elif compile_prog "" "-lrt $pthread_lib" ; then
  LIBS="-lrt $LIBS"
  libs_qga="-lrt $libs_qga"
fi

if test "$darwin" != "yes" -a "$mingw32" != "yes" -a "$solaris" != yes -a \
        "$aix" != "yes" -a "$haiku" != "yes" ; then
    libs_softmmu="-lutil $libs_softmmu"
fi

##########################################
# spice probe
if test "$spice" != "no" ; then
  cat > $TMPC << EOF
#include <spice.h>
int main(void) { spice_server_new(); return 0; }
EOF
  spice_cflags=$($pkg_config --cflags spice-protocol spice-server 2>/dev/null)
  spice_libs=$($pkg_config --libs spice-protocol spice-server 2>/dev/null)
  if $pkg_config --atleast-version=0.12.0 spice-server >/dev/null 2>&1 && \
     $pkg_config --atleast-version=0.12.3 spice-protocol > /dev/null 2>&1 && \
     compile_prog "$spice_cflags" "$spice_libs" ; then
    spice="yes"
    libs_softmmu="$libs_softmmu $spice_libs"
    QEMU_CFLAGS="$QEMU_CFLAGS $spice_cflags"
    spice_protocol_version=$($pkg_config --modversion spice-protocol)
    spice_server_version=$($pkg_config --modversion spice-server)
  else
    if test "$spice" = "yes" ; then
      feature_not_found "spice"
    fi
    spice="no"
  fi
fi

# check for libcacard for smartcard support
smartcard_cflags=""
# TODO - what's the minimal nss version we support?
if test "$smartcard_nss" != "no"; then
  cat > $TMPC << EOF
#include <pk11pub.h>
int main(void) { PK11_FreeSlot(0); return 0; }
EOF
    smartcard_includes="-I\$(SRC_PATH)/libcacard"
    libcacard_libs="$($pkg_config --libs nss 2>/dev/null) $glib_libs"
    libcacard_cflags="$($pkg_config --cflags nss 2>/dev/null) $glib_cflags"
    test_cflags="$libcacard_cflags"
    # The header files in nss < 3.13.3 have a bug which causes them to
    # emit a warning. If we're going to compile QEMU with -Werror, then
    # test that the headers don't have this bug. Otherwise we would pass
    # the configure test but fail to compile QEMU later.
    if test "$werror" = "yes"; then
        test_cflags="-Werror $test_cflags"
    fi
    if test -n "$libtool" &&
            $pkg_config --atleast-version=3.12.8 nss >/dev/null 2>&1 && \
      compile_prog "$test_cflags" "$libcacard_libs"; then
        smartcard_nss="yes"
        QEMU_CFLAGS="$QEMU_CFLAGS $libcacard_cflags"
        QEMU_INCLUDES="$QEMU_INCLUDES $smartcard_includes"
        libs_softmmu="$libcacard_libs $libs_softmmu"
    else
        if test "$smartcard_nss" = "yes"; then
            feature_not_found "nss"
        fi
        smartcard_nss="no"
    fi
fi

# check for libusb
if test "$libusb" != "no" ; then
    if $pkg_config --atleast-version=1.0.13 libusb-1.0 >/dev/null 2>&1 ; then
        libusb="yes"
	usb="libusb"
        libusb_cflags=$($pkg_config --cflags libusb-1.0 2>/dev/null)
        libusb_libs=$($pkg_config --libs libusb-1.0 2>/dev/null)
        QEMU_CFLAGS="$QEMU_CFLAGS $libusb_cflags"
        libs_softmmu="$libs_softmmu $libusb_libs"
    else
        if test "$libusb" = "yes"; then
            feature_not_found "libusb"
        fi
        libusb="no"
    fi
fi

# check for usbredirparser for usb network redirection support
if test "$usb_redir" != "no" ; then
    if $pkg_config --atleast-version=0.6 libusbredirparser-0.5 >/dev/null 2>&1 ; then
        usb_redir="yes"
        usb_redir_cflags=$($pkg_config --cflags libusbredirparser-0.5 2>/dev/null)
        usb_redir_libs=$($pkg_config --libs libusbredirparser-0.5 2>/dev/null)
        QEMU_CFLAGS="$QEMU_CFLAGS $usb_redir_cflags"
        libs_softmmu="$libs_softmmu $usb_redir_libs"
    else
        if test "$usb_redir" = "yes"; then
            feature_not_found "usb-redir"
        fi
        usb_redir="no"
    fi
fi

##########################################

##########################################
# check if we have fdatasync

fdatasync=no
cat > $TMPC << EOF
#include <unistd.h>
int main(void) {
#if defined(_POSIX_SYNCHRONIZED_IO) && _POSIX_SYNCHRONIZED_IO > 0
return fdatasync(0);
#else
#error Not supported
#endif
}
EOF
if compile_prog "" "" ; then
    fdatasync=yes
fi

##########################################
# check if we have madvise

madvise=no
cat > $TMPC << EOF
#include <sys/types.h>
#include <sys/mman.h>
#include <stddef.h>
int main(void) { return madvise(NULL, 0, MADV_DONTNEED); }
EOF
if compile_prog "" "" ; then
    madvise=yes
fi

##########################################
# check if we have posix_madvise

posix_madvise=no
cat > $TMPC << EOF
#include <sys/mman.h>
#include <stddef.h>
int main(void) { return posix_madvise(NULL, 0, POSIX_MADV_DONTNEED); }
EOF
if compile_prog "" "" ; then
    posix_madvise=yes
fi

##########################################
# check if we have usable SIGEV_THREAD_ID

sigev_thread_id=no
cat > $TMPC << EOF
#include <signal.h>
int main(void) {
  struct sigevent ev;
  ev.sigev_notify = SIGEV_THREAD_ID;
  ev._sigev_un._tid = 0;
  asm volatile("" : : "g"(&ev));
  return 0;
}
EOF
if compile_prog "" "" ; then
    sigev_thread_id=yes
fi

##########################################
# check if trace backend exists

$python "$source_path/scripts/tracetool.py" "--backend=$trace_backend" --check-backend  > /dev/null 2> /dev/null
if test "$?" -ne 0 ; then
  error_exit "invalid trace backend" \
      "Please choose a supported trace backend."
fi

##########################################
# For 'ust' backend, test if ust headers are present
if test "$trace_backend" = "ust"; then
  cat > $TMPC << EOF
#include <ust/tracepoint.h>
#include <ust/marker.h>
int main(void) { return 0; }
EOF
  if compile_prog "" "" ; then
    LIBS="-lust -lurcu-bp $LIBS"
    libs_qga="-lust -lurcu-bp $libs_qga"
  else
    error_exit "Trace backend 'ust' missing libust header files"
  fi
fi

##########################################
# For 'dtrace' backend, test if 'dtrace' command is present
if test "$trace_backend" = "dtrace"; then
  if ! has 'dtrace' ; then
    error_exit "dtrace command is not found in PATH $PATH"
  fi
  trace_backend_stap="no"
  if has 'stap' ; then
    trace_backend_stap="yes"
  fi
fi

##########################################
# check and set a backend for coroutine

# We prefer ucontext, but it's not always possible. The fallback
# is sigcontext. gthread is not selectable except explicitly, because
# it is not functional enough to run QEMU proper. (It is occasionally
# useful for debugging purposes.)  On Windows the only valid backend
# is the Windows-specific one.

ucontext_works=no
if test "$darwin" != "yes"; then
  cat > $TMPC << EOF
#include <ucontext.h>
#ifdef __stub_makecontext
#error Ignoring glibc stub makecontext which will always fail
#endif
int main(void) { makecontext(0, 0, 0); return 0; }
EOF
  if compile_prog "" "" ; then
    ucontext_works=yes
  fi
fi

if test "$coroutine" = ""; then
  if test "$mingw32" = "yes"; then
    coroutine=win32
  elif test "$ucontext_works" = "yes"; then
    coroutine=ucontext
  else
    coroutine=sigaltstack
  fi
else
  case $coroutine in
  windows)
    if test "$mingw32" != "yes"; then
      error_exit "'windows' coroutine backend only valid for Windows"
    fi
    # Unfortunately the user visible backend name doesn't match the
    # coroutine-*.c filename for this case, so we have to adjust it here.
    coroutine=win32
    ;;
  ucontext)
    if test "$ucontext_works" != "yes"; then
      feature_not_found "ucontext"
    fi
    ;;
  gthread|sigaltstack)
    if test "$mingw32" = "yes"; then
      error_exit "only the 'windows' coroutine backend is valid for Windows"
    fi
    ;;
  *)
    error_exit "unknown coroutine backend $coroutine"
    ;;
  esac
fi

##########################################
# check if we have open_by_handle_at

open_by_handle_at=no
cat > $TMPC << EOF
#include <fcntl.h>
#if !defined(AT_EMPTY_PATH)
# error missing definition
#else
int main(void) { struct file_handle fh; return open_by_handle_at(0, &fh, 0); }
#endif
EOF
if compile_prog "" "" ; then
    open_by_handle_at=yes
fi

########################################
# check if we have linux/magic.h

linux_magic_h=no
cat > $TMPC << EOF
#include <linux/magic.h>
int main(void) {
  return 0;
}
EOF
if compile_prog "" "" ; then
    linux_magic_h=yes
fi

########################################
# check whether we can disable warning option with a pragma (this is needed
# to silence warnings in the headers of some versions of external libraries).
# This test has to be compiled with -Werror as otherwise an unknown pragma is
# only a warning.
#
# If we can't selectively disable warning in the code, disable -Werror so that
# the build doesn't fail anyway.

pragma_disable_unused_but_set=no
cat > $TMPC << EOF
#pragma GCC diagnostic push
#pragma GCC diagnostic ignored "-Wunused-but-set-variable"
#pragma GCC diagnostic ignored "-Wstrict-prototypes"
#pragma GCC diagnostic pop

int main(void) {
    return 0;
}
EOF
if compile_prog "-Werror" "" ; then
    pragma_diagnostic_available=yes
else
    werror=no
fi

########################################
# check if we have valgrind/valgrind.h and valgrind/memcheck.h

valgrind_h=no
cat > $TMPC << EOF
#include <valgrind/valgrind.h>
#include <valgrind/memcheck.h>
int main(void) {
  return 0;
}
EOF
if compile_prog "" "" ; then
    valgrind_h=yes
fi

########################################
# check if environ is declared

has_environ=no
cat > $TMPC << EOF
#include <unistd.h>
int main(void) {
    environ = 0;
    return 0;
}
EOF
if compile_prog "" "" ; then
    has_environ=yes
fi

########################################
# check if cpuid.h is usable.

cpuid_h=no
cat > $TMPC << EOF
#include <cpuid.h>
int main(void) {
  return 0;
}
EOF
if compile_prog "" "" ; then
    cpuid_h=yes
fi

########################################
# check if __[u]int128_t is usable.

int128=no
cat > $TMPC << EOF
__int128_t a;
__uint128_t b;
int main (void) {
  a = a + b;
  b = a * b;
  return 0;
}
EOF
if compile_prog "" "" ; then
    int128=yes
fi

########################################
# check if getauxval is available.

getauxval=no
cat > $TMPC << EOF
#include <sys/auxv.h>
int main(void) {
  return getauxval(AT_HWCAP) == 0;
}
EOF
if compile_prog "" "" ; then
    getauxval=yes
fi

##########################################
# End of CC checks
# After here, no more $cc or $ld runs

if test "$gcov" = "yes" ; then
  CFLAGS="-fprofile-arcs -ftest-coverage -g $CFLAGS"
  LDFLAGS="-fprofile-arcs -ftest-coverage $LDFLAGS"
elif test "$debug" = "no" ; then
  CFLAGS="-O2 -D_FORTIFY_SOURCE=2 $CFLAGS"
fi


# Disable zero malloc errors for official releases unless explicitly told to
# enable/disable
if test -z "$zero_malloc" ; then
    if test "$z_version" = "50" ; then
	zero_malloc="no"
    else
	zero_malloc="yes"
    fi
fi

# Now we've finished running tests it's OK to add -Werror to the compiler flags
if test "$werror" = "yes"; then
    QEMU_CFLAGS="-Werror $QEMU_CFLAGS"
fi

if test "$solaris" = "no" ; then
    if $ld --version 2>/dev/null | grep "GNU ld" >/dev/null 2>/dev/null ; then
        LDFLAGS="-Wl,--warn-common $LDFLAGS"
    fi
fi

# test if pod2man has --utf8 option
if pod2man --help | grep -q utf8; then
    POD2MAN="pod2man --utf8"
else
    POD2MAN="pod2man"
fi

# Use ASLR, no-SEH and DEP if available
if test "$mingw32" = "yes" ; then
    for flag in --dynamicbase --no-seh --nxcompat; do
        if $ld --help 2>/dev/null | grep ".$flag" >/dev/null 2>/dev/null ; then
            LDFLAGS="-Wl,$flag $LDFLAGS"
        fi
    done
fi

qemu_confdir=$sysconfdir$confsuffix
qemu_datadir=$datadir$confsuffix
qemu_localedir="$datadir/locale"

tools=""
if test "$want_tools" = "yes" ; then
  tools="qemu-img\$(EXESUF) qemu-io\$(EXESUF) $tools"
  if [ "$linux" = "yes" -o "$bsd" = "yes" -o "$solaris" = "yes" ] ; then
    tools="qemu-nbd\$(EXESUF) $tools"
  fi
fi
if test "$softmmu" = yes ; then
  if test "$virtfs" != no ; then
    if test "$cap" = yes && test "$linux" = yes && test "$attr" = yes ; then
      virtfs=yes
      tools="$tools fsdev/virtfs-proxy-helper\$(EXESUF)"
    else
      if test "$virtfs" = yes; then
        error_exit "VirtFS is supported only on Linux and requires libcap-devel and libattr-devel"
      fi
      virtfs=no
    fi
  fi
  if [ "$linux" = "yes" -o "$bsd" = "yes" -o "$solaris" = "yes" ] ; then
    if [ "$guest_agent" = "yes" ]; then
      tools="qemu-ga\$(EXESUF) $tools"
    fi
  fi
fi

# Mac OS X ships with a broken assembler
roms=
if test \( "$cpu" = "i386" -o "$cpu" = "x86_64" \) -a \
        "$targetos" != "Darwin" -a "$targetos" != "SunOS" -a \
        "$softmmu" = yes ; then
  roms="optionrom"
fi
if test "$cpu" = "ppc64" -a "$targetos" != "Darwin" ; then
  roms="$roms spapr-rtas"
fi

if test "$cpu" = "s390x" ; then
  roms="$roms s390-ccw"
fi

# add pixman flags after all config tests are done
QEMU_CFLAGS="$QEMU_CFLAGS $pixman_cflags $fdt_cflags"
libs_softmmu="$libs_softmmu $pixman_libs"

echo "Install prefix    $prefix"
echo "BIOS directory    `eval echo $qemu_datadir`"
echo "binary directory  `eval echo $bindir`"
echo "library directory `eval echo $libdir`"
echo "libexec directory `eval echo $libexecdir`"
echo "include directory `eval echo $includedir`"
echo "config directory  `eval echo $sysconfdir`"
echo "local state directory   `eval echo $local_statedir`"
if test "$mingw32" = "no" ; then
echo "Manual directory  `eval echo $mandir`"
echo "ELF interp prefix $interp_prefix"
fi
echo "Source path       $source_path"
echo "C compiler        $cc"
echo "Host C compiler   $host_cc"
echo "Objective-C compiler $objcc"
echo "CFLAGS            $CFLAGS"
echo "QEMU_CFLAGS       $QEMU_CFLAGS"
echo "LDFLAGS           $LDFLAGS"
echo "make              $make"
echo "install           $install"
echo "python            $python"
if test "$slirp" = "yes" ; then
    echo "smbd              $smbd"
fi
echo "host CPU          $cpu"
echo "host big endian   $bigendian"
echo "target list       $target_list"
echo "tcg debug enabled $debug_tcg"
echo "gprof enabled     $gprof"
echo "sparse enabled    $sparse"
echo "strip binaries    $strip_opt"
echo "profiler          $profiler"
echo "static build      $static"
echo "-Werror enabled   $werror"
if test "$darwin" = "yes" ; then
    echo "Cocoa support     $cocoa"
fi
echo "pixman            $pixman"
echo "SDL support       $sdl"
echo "GTK support       $gtk"
echo "curses support    $curses"
echo "curl support      $curl"
echo "mingw32 support   $mingw32"
echo "Audio drivers     $audio_drv_list"
echo "Block whitelist   $block_drv_whitelist"
echo "Mixer emulation   $mixemu"
echo "VirtFS support    $virtfs"
echo "VNC support       $vnc"
if test "$vnc" = "yes" ; then
    echo "VNC TLS support   $vnc_tls"
    echo "VNC SASL support  $vnc_sasl"
    echo "VNC JPEG support  $vnc_jpeg"
    echo "VNC PNG support   $vnc_png"
    echo "VNC WS support    $vnc_ws"
fi
if test -n "$sparc_cpu"; then
    echo "Target Sparc Arch $sparc_cpu"
fi
echo "xen support       $xen"
echo "brlapi support    $brlapi"
echo "bluez  support    $bluez"
echo "Documentation     $docs"
[ ! -z "$uname_release" ] && \
echo "uname -r          $uname_release"
echo "NPTL support      $nptl"
echo "GUEST_BASE        $guest_base"
echo "PIE               $pie"
echo "vde support       $vde"
echo "Linux AIO support $linux_aio"
echo "ATTR/XATTR support $attr"
echo "Install blobs     $blobs"
echo "KVM support       $kvm"
echo "TCG interpreter   $tcg_interpreter"
echo "fdt support       $fdt"
echo "preadv support    $preadv"
echo "fdatasync         $fdatasync"
echo "madvise           $madvise"
echo "posix_madvise     $posix_madvise"
echo "sigev_thread_id   $sigev_thread_id"
echo "uuid support      $uuid"
echo "libcap-ng support $cap_ng"
echo "vhost-net support $vhost_net"
echo "vhost-scsi support $vhost_scsi"
echo "Trace backend     $trace_backend"
echo "Trace output file $trace_file-<pid>"
echo "spice support     $spice ($spice_protocol_version/$spice_server_version)"
echo "rbd support       $rbd"
echo "xfsctl support    $xfs"
echo "nss used          $smartcard_nss"
echo "libusb            $libusb"
echo "usb net redir     $usb_redir"
echo "GLX support       $glx"
echo "libiscsi support  $libiscsi"
echo "build guest agent $guest_agent"
echo "seccomp support   $seccomp"
echo "coroutine backend $coroutine"
echo "GlusterFS support $glusterfs"
echo "virtio-blk-data-plane $virtio_blk_data_plane"
echo "gcov              $gcov_tool"
echo "gcov enabled      $gcov"
echo "TPM support       $tpm"
echo "libssh2 support   $libssh2"
echo "TPM passthrough   $tpm_passthrough"
echo "QOM debugging     $qom_cast_debug"

if test "$sdl_too_old" = "yes"; then
echo "-> Your SDL version is too old - please upgrade to have SDL support"
fi

config_host_mak="config-host.mak"
config_host_ld="config-host.ld"

echo "# Automatically generated by configure - do not modify" >config-all-disas.mak

echo "# Automatically generated by configure - do not modify" > $config_host_mak
printf "# Configured with:" >> $config_host_mak
printf " '%s'" "$0" "$@" >> $config_host_mak
echo >> $config_host_mak

echo all: >> $config_host_mak
echo "prefix=$prefix" >> $config_host_mak
echo "bindir=$bindir" >> $config_host_mak
echo "libdir=$libdir" >> $config_host_mak
echo "libexecdir=$libexecdir" >> $config_host_mak
echo "includedir=$includedir" >> $config_host_mak
echo "mandir=$mandir" >> $config_host_mak
echo "sysconfdir=$sysconfdir" >> $config_host_mak
echo "qemu_confdir=$qemu_confdir" >> $config_host_mak
echo "qemu_datadir=$qemu_datadir" >> $config_host_mak
echo "qemu_docdir=$qemu_docdir" >> $config_host_mak
echo "qemu_localstatedir=$local_statedir" >> $config_host_mak
echo "qemu_helperdir=$libexecdir" >> $config_host_mak
echo "extra_cflags=$EXTRA_CFLAGS" >> $config_host_mak
echo "extra_ldflags=$EXTRA_LDFLAGS" >> $config_host_mak
echo "qemu_localedir=$qemu_localedir" >> $config_host_mak
echo "libs_softmmu=$libs_softmmu" >> $config_host_mak

echo "ARCH=$ARCH" >> $config_host_mak

case "$cpu" in
  arm|i386|x86_64|ppc)
    # The TCG interpreter currently does not support ld/st optimization.
    if test "$tcg_interpreter" = "no" ; then
        echo "CONFIG_QEMU_LDST_OPTIMIZATION=y" >> $config_host_mak
    fi
  ;;
esac
if test "$debug_tcg" = "yes" ; then
  echo "CONFIG_DEBUG_TCG=y" >> $config_host_mak
fi
if test "$strip_opt" = "yes" ; then
  echo "STRIP=${strip}" >> $config_host_mak
fi
if test "$bigendian" = "yes" ; then
  echo "HOST_WORDS_BIGENDIAN=y" >> $config_host_mak
fi
if test "$mingw32" = "yes" ; then
  echo "CONFIG_WIN32=y" >> $config_host_mak
  rc_version=`cat $source_path/VERSION`
  version_major=${rc_version%%.*}
  rc_version=${rc_version#*.}
  version_minor=${rc_version%%.*}
  rc_version=${rc_version#*.}
  version_subminor=${rc_version%%.*}
  version_micro=0
  echo "CONFIG_FILEVERSION=$version_major,$version_minor,$version_subminor,$version_micro" >> $config_host_mak
  echo "CONFIG_PRODUCTVERSION=$version_major,$version_minor,$version_subminor,$version_micro" >> $config_host_mak
else
  echo "CONFIG_POSIX=y" >> $config_host_mak
fi

if test "$linux" = "yes" ; then
  echo "CONFIG_LINUX=y" >> $config_host_mak
fi

if test "$darwin" = "yes" ; then
  echo "CONFIG_DARWIN=y" >> $config_host_mak
fi

if test "$aix" = "yes" ; then
  echo "CONFIG_AIX=y" >> $config_host_mak
fi

if test "$solaris" = "yes" ; then
  echo "CONFIG_SOLARIS=y" >> $config_host_mak
  echo "CONFIG_SOLARIS_VERSION=$solarisrev" >> $config_host_mak
  if test "$needs_libsunmath" = "yes" ; then
    echo "CONFIG_NEEDS_LIBSUNMATH=y" >> $config_host_mak
  fi
fi
if test "$haiku" = "yes" ; then
  echo "CONFIG_HAIKU=y" >> $config_host_mak
fi
if test "$static" = "yes" ; then
  echo "CONFIG_STATIC=y" >> $config_host_mak
fi
if test "$profiler" = "yes" ; then
  echo "CONFIG_PROFILER=y" >> $config_host_mak
fi
if test "$slirp" = "yes" ; then
  echo "CONFIG_SLIRP=y" >> $config_host_mak
  echo "CONFIG_SMBD_COMMAND=\"$smbd\"" >> $config_host_mak
fi
if test "$vde" = "yes" ; then
  echo "CONFIG_VDE=y" >> $config_host_mak
fi
if test "$cap_ng" = "yes" ; then
  echo "CONFIG_LIBCAP=y" >> $config_host_mak
fi
echo "CONFIG_AUDIO_DRIVERS=$audio_drv_list" >> $config_host_mak
for drv in $audio_drv_list; do
    def=CONFIG_`echo $drv | LC_ALL=C tr '[a-z]' '[A-Z]'`
    echo "$def=y" >> $config_host_mak
    if test "$drv" = "fmod"; then
        echo "FMOD_CFLAGS=-I$fmod_inc" >> $config_host_mak
    fi
done
if test "$audio_pt_int" = "yes" ; then
  echo "CONFIG_AUDIO_PT_INT=y" >> $config_host_mak
fi
if test "$audio_win_int" = "yes" ; then
  echo "CONFIG_AUDIO_WIN_INT=y" >> $config_host_mak
fi
echo "CONFIG_BDRV_WHITELIST=$block_drv_whitelist" >> $config_host_mak
if test "$mixemu" = "yes" ; then
  echo "CONFIG_MIXEMU=y" >> $config_host_mak
fi
if test "$vnc" = "yes" ; then
  echo "CONFIG_VNC=y" >> $config_host_mak
fi
if test "$vnc_tls" = "yes" ; then
  echo "CONFIG_VNC_TLS=y" >> $config_host_mak
fi
if test "$vnc_sasl" = "yes" ; then
  echo "CONFIG_VNC_SASL=y" >> $config_host_mak
fi
if test "$vnc_jpeg" = "yes" ; then
  echo "CONFIG_VNC_JPEG=y" >> $config_host_mak
fi
if test "$vnc_png" = "yes" ; then
  echo "CONFIG_VNC_PNG=y" >> $config_host_mak
fi
if test "$vnc_ws" = "yes" ; then
  echo "CONFIG_VNC_WS=y" >> $config_host_mak
  echo "VNC_WS_CFLAGS=$vnc_ws_cflags" >> $config_host_mak
fi
if test "$fnmatch" = "yes" ; then
  echo "CONFIG_FNMATCH=y" >> $config_host_mak
fi
if test "$uuid" = "yes" ; then
  echo "CONFIG_UUID=y" >> $config_host_mak
fi
if test "$xfs" = "yes" ; then
  echo "CONFIG_XFS=y" >> $config_host_mak
fi
qemu_version=`head $source_path/VERSION`
echo "VERSION=$qemu_version" >>$config_host_mak
echo "PKGVERSION=$pkgversion" >>$config_host_mak
echo "SRC_PATH=$source_path" >> $config_host_mak
echo "TARGET_DIRS=$target_list" >> $config_host_mak
if [ "$docs" = "yes" ] ; then
  echo "BUILD_DOCS=yes" >> $config_host_mak
fi
if test "$sdl" = "yes" ; then
  echo "CONFIG_SDL=y" >> $config_host_mak
  echo "SDL_CFLAGS=$sdl_cflags" >> $config_host_mak
fi
if test "$cocoa" = "yes" ; then
  echo "CONFIG_COCOA=y" >> $config_host_mak
fi
if test "$curses" = "yes" ; then
  echo "CONFIG_CURSES=y" >> $config_host_mak
fi
if test "$atfile" = "yes" ; then
  echo "CONFIG_ATFILE=y" >> $config_host_mak
fi
if test "$utimens" = "yes" ; then
  echo "CONFIG_UTIMENSAT=y" >> $config_host_mak
fi
if test "$pipe2" = "yes" ; then
  echo "CONFIG_PIPE2=y" >> $config_host_mak
fi
if test "$accept4" = "yes" ; then
  echo "CONFIG_ACCEPT4=y" >> $config_host_mak
fi
if test "$splice" = "yes" ; then
  echo "CONFIG_SPLICE=y" >> $config_host_mak
fi
if test "$eventfd" = "yes" ; then
  echo "CONFIG_EVENTFD=y" >> $config_host_mak
fi
if test "$fallocate" = "yes" ; then
  echo "CONFIG_FALLOCATE=y" >> $config_host_mak
fi
if test "$fallocate_punch_hole" = "yes" ; then
  echo "CONFIG_FALLOCATE_PUNCH_HOLE=y" >> $config_host_mak
fi
if test "$sync_file_range" = "yes" ; then
  echo "CONFIG_SYNC_FILE_RANGE=y" >> $config_host_mak
fi
if test "$fiemap" = "yes" ; then
  echo "CONFIG_FIEMAP=y" >> $config_host_mak
fi
if test "$dup3" = "yes" ; then
  echo "CONFIG_DUP3=y" >> $config_host_mak
fi
if test "$epoll" = "yes" ; then
  echo "CONFIG_EPOLL=y" >> $config_host_mak
fi
if test "$epoll_create1" = "yes" ; then
  echo "CONFIG_EPOLL_CREATE1=y" >> $config_host_mak
fi
if test "$epoll_pwait" = "yes" ; then
  echo "CONFIG_EPOLL_PWAIT=y" >> $config_host_mak
fi
if test "$sendfile" = "yes" ; then
  echo "CONFIG_SENDFILE=y" >> $config_host_mak
fi
if test "$inotify" = "yes" ; then
  echo "CONFIG_INOTIFY=y" >> $config_host_mak
fi
if test "$inotify1" = "yes" ; then
  echo "CONFIG_INOTIFY1=y" >> $config_host_mak
fi
if test "$byteswap_h" = "yes" ; then
  echo "CONFIG_BYTESWAP_H=y" >> $config_host_mak
fi
if test "$bswap_h" = "yes" ; then
  echo "CONFIG_MACHINE_BSWAP_H=y" >> $config_host_mak
fi
if test "$curl" = "yes" ; then
  echo "CONFIG_CURL=y" >> $config_host_mak
  echo "CURL_CFLAGS=$curl_cflags" >> $config_host_mak
fi
if test "$brlapi" = "yes" ; then
  echo "CONFIG_BRLAPI=y" >> $config_host_mak
fi
if test "$bluez" = "yes" ; then
  echo "CONFIG_BLUEZ=y" >> $config_host_mak
  echo "BLUEZ_CFLAGS=$bluez_cflags" >> $config_host_mak
fi
echo "GLIB_CFLAGS=$glib_cflags" >> $config_host_mak
if test "$gtk" = "yes" ; then
  echo "CONFIG_GTK=y" >> $config_host_mak
  echo "GTK_CFLAGS=$gtk_cflags" >> $config_host_mak
  echo "VTE_CFLAGS=$vte_cflags" >> $config_host_mak
fi
if test "$xen" = "yes" ; then
  echo "CONFIG_XEN_BACKEND=y" >> $config_host_mak
  echo "CONFIG_XEN_CTRL_INTERFACE_VERSION=$xen_ctrl_version" >> $config_host_mak
fi
if test "$linux_aio" = "yes" ; then
  echo "CONFIG_LINUX_AIO=y" >> $config_host_mak
fi
if test "$attr" = "yes" ; then
  echo "CONFIG_ATTR=y" >> $config_host_mak
fi
if test "$libattr" = "yes" ; then
  echo "CONFIG_LIBATTR=y" >> $config_host_mak
fi
if test "$virtfs" = "yes" ; then
  echo "CONFIG_VIRTFS=y" >> $config_host_mak
fi
if test "$vhost_scsi" = "yes" ; then
  echo "CONFIG_VHOST_SCSI=y" >> $config_host_mak
fi
if test "$blobs" = "yes" ; then
  echo "INSTALL_BLOBS=yes" >> $config_host_mak
fi
if test "$iovec" = "yes" ; then
  echo "CONFIG_IOVEC=y" >> $config_host_mak
fi
if test "$preadv" = "yes" ; then
  echo "CONFIG_PREADV=y" >> $config_host_mak
fi
if test "$fdt" = "yes" ; then
  echo "CONFIG_FDT=y" >> $config_host_mak
fi
if test "$signalfd" = "yes" ; then
  echo "CONFIG_SIGNALFD=y" >> $config_host_mak
fi
if test "$tcg_interpreter" = "yes" ; then
  echo "CONFIG_TCG_INTERPRETER=y" >> $config_host_mak
fi
if test "$fdatasync" = "yes" ; then
  echo "CONFIG_FDATASYNC=y" >> $config_host_mak
fi
if test "$madvise" = "yes" ; then
  echo "CONFIG_MADVISE=y" >> $config_host_mak
fi
if test "$posix_madvise" = "yes" ; then
  echo "CONFIG_POSIX_MADVISE=y" >> $config_host_mak
fi
if test "$sigev_thread_id" = "yes" ; then
  echo "CONFIG_SIGEV_THREAD_ID=y" >> $config_host_mak
fi

if test "$spice" = "yes" ; then
  echo "CONFIG_SPICE=y" >> $config_host_mak
fi

if test "$smartcard_nss" = "yes" ; then
  echo "CONFIG_SMARTCARD_NSS=y" >> $config_host_mak
  echo "libcacard_libs=$libcacard_libs" >> $config_host_mak
  echo "libcacard_cflags=$libcacard_cflags" >> $config_host_mak
fi

if test "$libusb" = "yes" ; then
  echo "CONFIG_USB_LIBUSB=y" >> $config_host_mak
fi

if test "$usb_redir" = "yes" ; then
  echo "CONFIG_USB_REDIR=y" >> $config_host_mak
fi

if test "$glx" = "yes" ; then
  echo "CONFIG_GLX=y" >> $config_host_mak
  echo "GLX_LIBS=$glx_libs" >> $config_host_mak
fi

if test "$libiscsi" = "yes" ; then
  echo "CONFIG_LIBISCSI=y" >> $config_host_mak
fi

if test "$seccomp" = "yes"; then
  echo "CONFIG_SECCOMP=y" >> $config_host_mak
fi

# XXX: suppress that
if [ "$bsd" = "yes" ] ; then
  echo "CONFIG_BSD=y" >> $config_host_mak
fi

echo "CONFIG_UNAME_RELEASE=\"$uname_release\"" >> $config_host_mak

if test "$zero_malloc" = "yes" ; then
  echo "CONFIG_ZERO_MALLOC=y" >> $config_host_mak
fi
if test "$qom_cast_debug" = "yes" ; then
  echo "CONFIG_QOM_CAST_DEBUG=y" >> $config_host_mak
fi
if test "$rbd" = "yes" ; then
  echo "CONFIG_RBD=y" >> $config_host_mak
fi

echo "CONFIG_COROUTINE_BACKEND=$coroutine" >> $config_host_mak

if test "$open_by_handle_at" = "yes" ; then
  echo "CONFIG_OPEN_BY_HANDLE=y" >> $config_host_mak
fi

if test "$linux_magic_h" = "yes" ; then
  echo "CONFIG_LINUX_MAGIC_H=y" >> $config_host_mak
fi

if test "$pragma_diagnostic_available" = "yes" ; then
  echo "CONFIG_PRAGMA_DIAGNOSTIC_AVAILABLE=y" >> $config_host_mak
fi

if test "$valgrind_h" = "yes" ; then
  echo "CONFIG_VALGRIND_H=y" >> $config_host_mak
fi

if test "$has_environ" = "yes" ; then
  echo "CONFIG_HAS_ENVIRON=y" >> $config_host_mak
fi

if test "$cpuid_h" = "yes" ; then
  echo "CONFIG_CPUID_H=y" >> $config_host_mak
fi

if test "$int128" = "yes" ; then
  echo "CONFIG_INT128=y" >> $config_host_mak
fi

if test "$getauxval" = "yes" ; then
  echo "CONFIG_GETAUXVAL=y" >> $config_host_mak
fi

if test "$glusterfs" = "yes" ; then
  echo "CONFIG_GLUSTERFS=y" >> $config_host_mak
fi

if test "$libssh2" = "yes" ; then
  echo "CONFIG_LIBSSH2=y" >> $config_host_mak
fi

if test "$virtio_blk_data_plane" = "yes" ; then
  echo 'CONFIG_VIRTIO_BLK_DATA_PLANE=$(CONFIG_VIRTIO)' >> $config_host_mak
fi

# USB host support
case "$usb" in
linux)
  echo "HOST_USB=linux legacy" >> $config_host_mak
;;
bsd)
  echo "HOST_USB=bsd" >> $config_host_mak
;;
libusb)
  if test "$linux" = "yes"; then
    echo "HOST_USB=libusb linux legacy" >> $config_host_mak
  else
    echo "HOST_USB=libusb legacy" >> $config_host_mak
  fi
;;
*)
  echo "HOST_USB=stub" >> $config_host_mak
;;
esac

# TPM passthrough support?
if test "$tpm" = "yes"; then
  echo 'CONFIG_TPM=$(CONFIG_SOFTMMU)' >> $config_host_mak
  if test "$tpm_passthrough" = "yes"; then
    echo "CONFIG_TPM_PASSTHROUGH=y" >> $config_host_mak
  fi
fi

# use default implementation for tracing backend-specific routines
trace_default=yes
echo "TRACE_BACKEND=$trace_backend" >> $config_host_mak
if test "$trace_backend" = "nop"; then
  echo "CONFIG_TRACE_NOP=y" >> $config_host_mak
fi
if test "$trace_backend" = "simple"; then
  echo "CONFIG_TRACE_SIMPLE=y" >> $config_host_mak
  trace_default=no
  # Set the appropriate trace file.
  trace_file="\"$trace_file-\" FMT_pid"
fi
if test "$trace_backend" = "stderr"; then
  echo "CONFIG_TRACE_STDERR=y" >> $config_host_mak
  trace_default=no
fi
if test "$trace_backend" = "ust"; then
  echo "CONFIG_TRACE_UST=y" >> $config_host_mak
fi
if test "$trace_backend" = "dtrace"; then
  echo "CONFIG_TRACE_DTRACE=y" >> $config_host_mak
  if test "$trace_backend_stap" = "yes" ; then
    echo "CONFIG_TRACE_SYSTEMTAP=y" >> $config_host_mak
  fi
fi
if test "$trace_backend" = "ftrace"; then
  if test "$linux" = "yes" ; then
    echo "CONFIG_TRACE_FTRACE=y" >> $config_host_mak
    trace_default=no
  else
    feature_not_found "ftrace(trace backend)"
  fi
fi
echo "CONFIG_TRACE_FILE=$trace_file" >> $config_host_mak
if test "$trace_default" = "yes"; then
  echo "CONFIG_TRACE_DEFAULT=y" >> $config_host_mak
fi

if test "$tcg_interpreter" = "yes"; then
  QEMU_INCLUDES="-I\$(SRC_PATH)/tcg/tci $QEMU_INCLUDES"
elif test "$ARCH" = "sparc64" ; then
  QEMU_INCLUDES="-I\$(SRC_PATH)/tcg/sparc $QEMU_INCLUDES"
elif test "$ARCH" = "s390x" ; then
  QEMU_INCLUDES="-I\$(SRC_PATH)/tcg/s390 $QEMU_INCLUDES"
elif test "$ARCH" = "x86_64" ; then
  QEMU_INCLUDES="-I\$(SRC_PATH)/tcg/i386 $QEMU_INCLUDES"
else
  QEMU_INCLUDES="-I\$(SRC_PATH)/tcg/\$(ARCH) $QEMU_INCLUDES"
fi
QEMU_INCLUDES="-I\$(SRC_PATH)/tcg $QEMU_INCLUDES"

echo "TOOLS=$tools" >> $config_host_mak
echo "ROMS=$roms" >> $config_host_mak
echo "MAKE=$make" >> $config_host_mak
echo "INSTALL=$install" >> $config_host_mak
echo "INSTALL_DIR=$install -d -m 0755" >> $config_host_mak
echo "INSTALL_DATA=$install -c -m 0644" >> $config_host_mak
if test -n "$libtool"; then
  echo "INSTALL_PROG=\$(LIBTOOL) --mode=install $install -c -m 0755" >> $config_host_mak
  echo "INSTALL_LIB=\$(LIBTOOL) --mode=install $install -c -m 0644" >> $config_host_mak
else
  echo "INSTALL_PROG=$install -c -m 0755" >> $config_host_mak
  echo "INSTALL_LIB=$install -c -m 0644" >> $config_host_mak
fi
echo "PYTHON=$python" >> $config_host_mak
echo "CC=$cc" >> $config_host_mak
echo "CC_I386=$cc_i386" >> $config_host_mak
echo "HOST_CC=$host_cc" >> $config_host_mak
echo "OBJCC=$objcc" >> $config_host_mak
echo "AR=$ar" >> $config_host_mak
echo "AS=$as" >> $config_host_mak
echo "CPP=$cpp" >> $config_host_mak
echo "OBJCOPY=$objcopy" >> $config_host_mak
echo "LD=$ld" >> $config_host_mak
echo "WINDRES=$windres" >> $config_host_mak
echo "LIBTOOL=$libtool" >> $config_host_mak
echo "CFLAGS=$CFLAGS" >> $config_host_mak
echo "QEMU_CFLAGS=$QEMU_CFLAGS" >> $config_host_mak
echo "QEMU_INCLUDES=$QEMU_INCLUDES" >> $config_host_mak
if test "$sparse" = "yes" ; then
  echo "CC           := REAL_CC=\"\$(CC)\" cgcc"       >> $config_host_mak
  echo "HOST_CC      := REAL_CC=\"\$(HOST_CC)\" cgcc"  >> $config_host_mak
  echo "QEMU_CFLAGS  += -Wbitwise -Wno-transparent-union -Wno-old-initializer -Wno-non-pointer-null" >> $config_host_mak
fi
if test "$cross_prefix" != ""; then
  echo "AUTOCONF_HOST := --host=${cross_prefix%-}"     >> $config_host_mak
else
  echo "AUTOCONF_HOST := "                             >> $config_host_mak
fi
echo "LDFLAGS=$LDFLAGS" >> $config_host_mak
echo "LIBTOOLFLAGS=$LIBTOOLFLAGS" >> $config_host_mak
echo "LIBS+=$LIBS" >> $config_host_mak
echo "LIBS_TOOLS+=$libs_tools" >> $config_host_mak
echo "EXESUF=$EXESUF" >> $config_host_mak
echo "LIBS_QGA+=$libs_qga" >> $config_host_mak
echo "POD2MAN=$POD2MAN" >> $config_host_mak
echo "TRANSLATE_OPT_CFLAGS=$TRANSLATE_OPT_CFLAGS" >> $config_host_mak
if test "$gcov" = "yes" ; then
  echo "CONFIG_GCOV=y" >> $config_host_mak
  echo "GCOV=$gcov_tool" >> $config_host_mak
fi

# generate list of library paths for linker script

$ld --verbose -v 2> /dev/null | grep SEARCH_DIR > ${config_host_ld}

if test -f ${config_host_ld}~ ; then
  if cmp -s $config_host_ld ${config_host_ld}~ ; then
    mv ${config_host_ld}~ $config_host_ld
  else
    rm ${config_host_ld}~
  fi
fi

# use included Linux headers
if test "$linux" = "yes" ; then
  mkdir -p linux-headers
  case "$cpu" in
  i386|x86_64)
    linux_arch=x86
    ;;
  ppcemb|ppc|ppc64)
    linux_arch=powerpc
    ;;
  s390x)
    linux_arch=s390
    ;;
  *)
    # For most CPUs the kernel architecture name and QEMU CPU name match.
    linux_arch="$cpu"
    ;;
  esac
    # For non-KVM architectures we will not have asm headers
    if [ -e "$source_path/linux-headers/asm-$linux_arch" ]; then
      symlink "$source_path/linux-headers/asm-$linux_arch" linux-headers/asm
    fi
fi

for target in $target_list; do
target_dir="$target"
config_target_mak=$target_dir/config-target.mak
target_arch2=`echo $target | cut -d '-' -f 1`
target_bigendian="no"

case "$target_arch2" in
  armeb|lm32|m68k|microblaze|mips|mipsn32|mips64|moxie|or32|ppc|ppcemb|ppc64|ppc64abi32|s390x|sh4eb|sparc|sparc64|sparc32plus|xtensaeb)
  target_bigendian=yes
  ;;
esac
target_softmmu="no"
target_user_only="no"
target_linux_user="no"
target_bsd_user="no"
case "$target" in
  ${target_arch2}-softmmu)
    target_softmmu="yes"
    ;;
  ${target_arch2}-linux-user)
    if test "$linux" != "yes" ; then
      error_exit "Target '$target' is only available on a Linux host"
    fi
    target_user_only="yes"
    target_linux_user="yes"
    ;;
  ${target_arch2}-bsd-user)
    if test "$bsd" != "yes" ; then
      error_exit "Target '$target' is only available on a BSD host"
    fi
    target_user_only="yes"
    target_bsd_user="yes"
    ;;
  *)
    error_exit "Target '$target' not recognised"
    exit 1
    ;;
esac

mkdir -p $target_dir
echo "# Automatically generated by configure - do not modify" > $config_target_mak

bflt="no"
target_nptl="no"
interp_prefix1=`echo "$interp_prefix" | sed "s/%M/$target_arch2/g"`
gdb_xml_files=""

TARGET_ARCH="$target_arch2"
TARGET_BASE_ARCH=""
TARGET_ABI_DIR=""

case "$target_arch2" in
  i386)
  ;;
  x86_64)
    TARGET_BASE_ARCH=i386
  ;;
  alpha)
    target_nptl="yes"
  ;;
  arm|armeb)
    TARGET_ARCH=arm
    bflt="yes"
    target_nptl="yes"
<<<<<<< HEAD
    gdb_xml_files="arm-core.xml arm-vfp.xml arm-vfp3.xml arm-neon.xml arm-sys.xml arm-sys-trustzone.xml"
    target_llong_alignment=4
    target_libs_softmmu="$fdt_libs"
=======
    gdb_xml_files="arm-core.xml arm-vfp.xml arm-vfp3.xml arm-neon.xml"
>>>>>>> ef1b0ae8
  ;;
  cris)
    target_nptl="yes"
  ;;
  lm32)
  ;;
  m68k)
    bflt="yes"
    gdb_xml_files="cf-core.xml cf-fp.xml"
  ;;
  microblaze|microblazeel)
    TARGET_ARCH=microblaze
    bflt="yes"
    target_nptl="yes"
  ;;
  mips|mipsel)
    TARGET_ARCH=mips
    echo "TARGET_ABI_MIPSO32=y" >> $config_target_mak
    target_nptl="yes"
  ;;
  mipsn32|mipsn32el)
    TARGET_ARCH=mips64
    TARGET_BASE_ARCH=mips
    echo "TARGET_ABI_MIPSN32=y" >> $config_target_mak
    echo "TARGET_ABI32=y" >> $config_target_mak
  ;;
  mips64|mips64el)
    TARGET_ARCH=mips64
    TARGET_BASE_ARCH=mips
    echo "TARGET_ABI_MIPSN64=y" >> $config_target_mak
  ;;
  moxie)
  ;;
  or32)
    TARGET_ARCH=openrisc
    TARGET_BASE_ARCH=openrisc
  ;;
  ppc)
    gdb_xml_files="power-core.xml power-fpu.xml power-altivec.xml power-spe.xml"
    target_nptl="yes"
  ;;
  ppcemb)
    TARGET_BASE_ARCH=ppc
    TARGET_ABI_DIR=ppc
    gdb_xml_files="power-core.xml power-fpu.xml power-altivec.xml power-spe.xml"
    target_nptl="yes"
  ;;
  ppc64)
    TARGET_BASE_ARCH=ppc
    TARGET_ABI_DIR=ppc
    gdb_xml_files="power64-core.xml power-fpu.xml power-altivec.xml power-spe.xml"
  ;;
  ppc64abi32)
    TARGET_ARCH=ppc64
    TARGET_BASE_ARCH=ppc
    TARGET_ABI_DIR=ppc
    echo "TARGET_ABI32=y" >> $config_target_mak
    gdb_xml_files="power64-core.xml power-fpu.xml power-altivec.xml power-spe.xml"
  ;;
  sh4|sh4eb)
    TARGET_ARCH=sh4
    bflt="yes"
    target_nptl="yes"
  ;;
  sparc)
  ;;
  sparc64)
    TARGET_BASE_ARCH=sparc
  ;;
  sparc32plus)
    TARGET_ARCH=sparc64
    TARGET_BASE_ARCH=sparc
    TARGET_ABI_DIR=sparc
    echo "TARGET_ABI32=y" >> $config_target_mak
  ;;
  s390x)
    target_nptl="yes"
  ;;
  unicore32)
  ;;
  xtensa|xtensaeb)
    TARGET_ARCH=xtensa
  ;;
  *)
    error_exit "Unsupported target CPU"
  ;;
esac
# TARGET_BASE_ARCH needs to be defined after TARGET_ARCH
if [ "$TARGET_BASE_ARCH" = "" ]; then
  TARGET_BASE_ARCH=$TARGET_ARCH
fi

symlink "$source_path/Makefile.target" "$target_dir/Makefile"

upper() {
    echo "$@"| LC_ALL=C tr '[a-z]' '[A-Z]'
}

echo "TARGET_ARCH=$TARGET_ARCH" >> $config_target_mak
target_arch_name="`upper $TARGET_ARCH`"
echo "TARGET_$target_arch_name=y" >> $config_target_mak
echo "TARGET_ARCH2=$target_arch2" >> $config_target_mak
echo "TARGET_TYPE=TARGET_TYPE_`upper $target_arch2`" >> $config_target_mak
echo "TARGET_BASE_ARCH=$TARGET_BASE_ARCH" >> $config_target_mak
if [ "$TARGET_ABI_DIR" = "" ]; then
  TARGET_ABI_DIR=$TARGET_ARCH
fi
echo "TARGET_ABI_DIR=$TARGET_ABI_DIR" >> $config_target_mak
case "$target_arch2" in
  i386|x86_64)
    if test "$xen" = "yes" -a "$target_softmmu" = "yes" ; then
      echo "CONFIG_XEN=y" >> $config_target_mak
      if test "$xen_pci_passthrough" = yes; then
        echo "CONFIG_XEN_PCI_PASSTHROUGH=y" >> "$config_target_mak"
      fi
    fi
    ;;
  *)
esac
case "$target_arch2" in
  arm|i386|x86_64|ppcemb|ppc|ppc64|s390x)
    # Make sure the target and host cpus are compatible
    if test "$kvm" = "yes" -a "$target_softmmu" = "yes" -a \
      \( "$target_arch2" = "$cpu" -o \
      \( "$target_arch2" = "ppcemb" -a "$cpu" = "ppc" \) -o \
      \( "$target_arch2" = "ppc64"  -a "$cpu" = "ppc" \) -o \
      \( "$target_arch2" = "ppc"    -a "$cpu" = "ppc64" \) -o \
      \( "$target_arch2" = "ppcemb" -a "$cpu" = "ppc64" \) -o \
      \( "$target_arch2" = "x86_64" -a "$cpu" = "i386"   \) -o \
      \( "$target_arch2" = "i386"   -a "$cpu" = "x86_64" \) \) ; then
      echo "CONFIG_KVM=y" >> $config_target_mak
      if test "$vhost_net" = "yes" ; then
        echo "CONFIG_VHOST_NET=y" >> $config_target_mak
      fi
    fi
esac
case "$target_arch2" in
  i386|x86_64)
    echo "CONFIG_HAVE_GET_MEMORY_MAPPING=y" >> $config_target_mak
esac
if test "$target_bigendian" = "yes" ; then
  echo "TARGET_WORDS_BIGENDIAN=y" >> $config_target_mak
fi
if test "$target_softmmu" = "yes" ; then
  echo "CONFIG_SOFTMMU=y" >> $config_target_mak
  case "$target_arch2" in
    i386|x86_64)
      echo "CONFIG_HAVE_CORE_DUMP=y" >> $config_target_mak
  esac
fi
if test "$target_user_only" = "yes" ; then
  echo "CONFIG_USER_ONLY=y" >> $config_target_mak
  echo "CONFIG_QEMU_INTERP_PREFIX=\"$interp_prefix1\"" >> $config_target_mak
fi
if test "$target_linux_user" = "yes" ; then
  echo "CONFIG_LINUX_USER=y" >> $config_target_mak
fi
list=""
if test ! -z "$gdb_xml_files" ; then
  for x in $gdb_xml_files; do
    list="$list $source_path/gdb-xml/$x"
  done
  echo "TARGET_XML_FILES=$list" >> $config_target_mak
fi

if test "$target_user_only" = "yes" -a "$bflt" = "yes"; then
  echo "TARGET_HAS_BFLT=y" >> $config_target_mak
fi
if test "$target_user_only" = "yes" \
        -a "$nptl" = "yes" -a "$target_nptl" = "yes"; then
  echo "CONFIG_USE_NPTL=y" >> $config_target_mak
fi
if test "$target_user_only" = "yes" -a "$guest_base" = "yes"; then
  echo "CONFIG_USE_GUEST_BASE=y" >> $config_target_mak
fi
if test "$target_bsd_user" = "yes" ; then
  echo "CONFIG_BSD_USER=y" >> $config_target_mak
fi

# generate QEMU_CFLAGS/LDFLAGS for targets

cflags=""
ldflags=""

for i in $ARCH $TARGET_BASE_ARCH ; do
  case "$i" in
  alpha)
    echo "CONFIG_ALPHA_DIS=y"  >> $config_target_mak
    echo "CONFIG_ALPHA_DIS=y"  >> config-all-disas.mak
  ;;
  arm)
    echo "CONFIG_ARM_DIS=y"  >> $config_target_mak
    echo "CONFIG_ARM_DIS=y"  >> config-all-disas.mak
  ;;
  cris)
    echo "CONFIG_CRIS_DIS=y"  >> $config_target_mak
    echo "CONFIG_CRIS_DIS=y"  >> config-all-disas.mak
  ;;
  hppa)
    echo "CONFIG_HPPA_DIS=y"  >> $config_target_mak
    echo "CONFIG_HPPA_DIS=y"  >> config-all-disas.mak
  ;;
  i386|x86_64)
    echo "CONFIG_I386_DIS=y"  >> $config_target_mak
    echo "CONFIG_I386_DIS=y"  >> config-all-disas.mak
  ;;
  ia64*)
    echo "CONFIG_IA64_DIS=y"  >> $config_target_mak
    echo "CONFIG_IA64_DIS=y"  >> config-all-disas.mak
  ;;
  lm32)
    echo "CONFIG_LM32_DIS=y"  >> $config_target_mak
    echo "CONFIG_LM32_DIS=y"  >> config-all-disas.mak
  ;;
  m68k)
    echo "CONFIG_M68K_DIS=y"  >> $config_target_mak
    echo "CONFIG_M68K_DIS=y"  >> config-all-disas.mak
  ;;
  microblaze*)
    echo "CONFIG_MICROBLAZE_DIS=y"  >> $config_target_mak
    echo "CONFIG_MICROBLAZE_DIS=y"  >> config-all-disas.mak
  ;;
  mips*)
    echo "CONFIG_MIPS_DIS=y"  >> $config_target_mak
    echo "CONFIG_MIPS_DIS=y"  >> config-all-disas.mak
  ;;
  moxie*)
    echo "CONFIG_MOXIE_DIS=y"  >> $config_target_mak
    echo "CONFIG_MOXIE_DIS=y"  >> config-all-disas.mak
  ;;
  or32)
    echo "CONFIG_OPENRISC_DIS=y"  >> $config_target_mak
    echo "CONFIG_OPENRISC_DIS=y"  >> config-all-disas.mak
  ;;
  ppc*)
    echo "CONFIG_PPC_DIS=y"  >> $config_target_mak
    echo "CONFIG_PPC_DIS=y"  >> config-all-disas.mak
  ;;
  s390*)
    echo "CONFIG_S390_DIS=y"  >> $config_target_mak
    echo "CONFIG_S390_DIS=y"  >> config-all-disas.mak
  ;;
  sh4)
    echo "CONFIG_SH4_DIS=y"  >> $config_target_mak
    echo "CONFIG_SH4_DIS=y"  >> config-all-disas.mak
  ;;
  sparc*)
    echo "CONFIG_SPARC_DIS=y"  >> $config_target_mak
    echo "CONFIG_SPARC_DIS=y"  >> config-all-disas.mak
  ;;
  xtensa*)
    echo "CONFIG_XTENSA_DIS=y"  >> $config_target_mak
    echo "CONFIG_XTENSA_DIS=y"  >> config-all-disas.mak
  ;;
  esac
done
if test "$tcg_interpreter" = "yes" ; then
  echo "CONFIG_TCI_DIS=y"  >> $config_target_mak
  echo "CONFIG_TCI_DIS=y"  >> config-all-disas.mak
fi

case "$ARCH" in
alpha)
  # Ensure there's only a single GP
  cflags="-msmall-data $cflags"
;;
esac

if test "$gprof" = "yes" ; then
  echo "TARGET_GPROF=yes" >> $config_target_mak
  if test "$target_linux_user" = "yes" ; then
    cflags="-p $cflags"
    ldflags="-p $ldflags"
  fi
  if test "$target_softmmu" = "yes" ; then
    ldflags="-p $ldflags"
    echo "GPROF_CFLAGS=-p" >> $config_target_mak
  fi
fi

if test "$ARCH" = "tci"; then
  linker_script=""
else
  linker_script="-Wl,-T../config-host.ld -Wl,-T,\$(SRC_PATH)/ldscripts/\$(ARCH).ld"
fi

if test "$target_linux_user" = "yes" -o "$target_bsd_user" = "yes" ; then
  case "$ARCH" in
  alpha | s390x)
    # The default placement of the application is fine.
    ;;
  *)
    ldflags="$linker_script $ldflags"
    ;;
  esac
fi

echo "LDFLAGS+=$ldflags" >> $config_target_mak
echo "QEMU_CFLAGS+=$cflags" >> $config_target_mak

done # for target in $targets

if [ "$pixman" = "internal" ]; then
  echo "config-host.h: subdir-pixman" >> $config_host_mak
fi

if [ "$dtc_internal" = "yes" ]; then
  echo "config-host.h: subdir-dtc" >> $config_host_mak
fi

# build tree in object directory in case the source is not in the current directory
DIRS="tests tests/tcg tests/tcg/cris tests/tcg/lm32 tests/libqos"
DIRS="$DIRS pc-bios/optionrom pc-bios/spapr-rtas pc-bios/s390-ccw"
DIRS="$DIRS roms/seabios roms/vgabios"
DIRS="$DIRS qapi-generated"
FILES="Makefile tests/tcg/Makefile qdict-test-data.txt"
FILES="$FILES tests/tcg/cris/Makefile tests/tcg/cris/.gdbinit"
FILES="$FILES tests/tcg/lm32/Makefile po/Makefile"
FILES="$FILES pc-bios/optionrom/Makefile pc-bios/keymaps"
FILES="$FILES pc-bios/spapr-rtas/Makefile"
FILES="$FILES pc-bios/s390-ccw/Makefile"
FILES="$FILES roms/seabios/Makefile roms/vgabios/Makefile"
FILES="$FILES pc-bios/qemu-icon.bmp"
for bios_file in \
    $source_path/pc-bios/*.bin \
    $source_path/pc-bios/*.aml \
    $source_path/pc-bios/*.rom \
    $source_path/pc-bios/*.dtb \
    $source_path/pc-bios/*.img \
    $source_path/pc-bios/openbios-* \
    $source_path/pc-bios/palcode-*
do
    [ -e "$bios_file" ] || continue
    FILES="$FILES pc-bios/`basename $bios_file`"
done
mkdir -p $DIRS
for f in $FILES ; do
    if [ -e "$source_path/$f" ] && [ "$source_path" != `pwd` ]; then
        symlink "$source_path/$f" "$f"
    fi
done

# temporary config to build submodules
for rom in seabios vgabios ; do
    config_mak=roms/$rom/config.mak
    echo "# Automatically generated by configure - do not modify" > $config_mak
    echo "SRC_PATH=$source_path/roms/$rom" >> $config_mak
    echo "AS=$as" >> $config_mak
    echo "CC=$cc" >> $config_mak
    echo "BCC=bcc" >> $config_mak
    echo "CPP=$cpp" >> $config_mak
    echo "OBJCOPY=objcopy" >> $config_mak
    echo "IASL=iasl" >> $config_mak
    echo "LD=$ld" >> $config_mak
done

if test "$docs" = "yes" ; then
  mkdir -p QMP
fi<|MERGE_RESOLUTION|>--- conflicted
+++ resolved
@@ -4210,13 +4210,7 @@
     TARGET_ARCH=arm
     bflt="yes"
     target_nptl="yes"
-<<<<<<< HEAD
     gdb_xml_files="arm-core.xml arm-vfp.xml arm-vfp3.xml arm-neon.xml arm-sys.xml arm-sys-trustzone.xml"
-    target_llong_alignment=4
-    target_libs_softmmu="$fdt_libs"
-=======
-    gdb_xml_files="arm-core.xml arm-vfp.xml arm-vfp3.xml arm-neon.xml"
->>>>>>> ef1b0ae8
   ;;
   cris)
     target_nptl="yes"
