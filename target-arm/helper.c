#include "cpu.h"
#include "exec/gdbstub.h"
#include "helper.h"
#include "qemu/host-utils.h"
#include "sysemu/sysemu.h"
#include "qemu/bitops.h"

#ifndef CONFIG_USER_ONLY
static inline int get_phys_addr(CPUARMState *env, uint32_t address,
                                int access_type, int is_user,
                                hwaddr *phys_ptr, int *prot,
                                target_ulong *page_size);
#endif

static int vfp_gdb_get_reg(CPUARMState *env, uint8_t *buf, int reg)
{
    int nregs;

    /* VFP data registers are always little-endian.  */
    nregs = arm_feature(env, ARM_FEATURE_VFP3) ? 32 : 16;
    if (reg < nregs) {
        stfq_le_p(buf, env->vfp.regs[reg]);
        return 8;
    }
    if (arm_feature(env, ARM_FEATURE_NEON)) {
        /* Aliases for Q regs.  */
        nregs += 16;
        if (reg < nregs) {
            stfq_le_p(buf, env->vfp.regs[(reg - 32) * 2]);
            stfq_le_p(buf + 8, env->vfp.regs[(reg - 32) * 2 + 1]);
            return 16;
        }
    }
    switch (reg - nregs) {
    case 0: stl_p(buf, env->vfp.xregs[ARM_VFP_FPSID]); return 4;
    case 1: stl_p(buf, env->vfp.xregs[ARM_VFP_FPSCR]); return 4;
    case 2: stl_p(buf, env->vfp.xregs[ARM_VFP_FPEXC]); return 4;
    }
    return 0;
}

static int vfp_gdb_set_reg(CPUARMState *env, uint8_t *buf, int reg)
{
    int nregs;

    nregs = arm_feature(env, ARM_FEATURE_VFP3) ? 32 : 16;
    if (reg < nregs) {
        env->vfp.regs[reg] = ldfq_le_p(buf);
        return 8;
    }
    if (arm_feature(env, ARM_FEATURE_NEON)) {
        nregs += 16;
        if (reg < nregs) {
            env->vfp.regs[(reg - 32) * 2] = ldfq_le_p(buf);
            env->vfp.regs[(reg - 32) * 2 + 1] = ldfq_le_p(buf + 8);
            return 16;
        }
    }
    switch (reg - nregs) {
    case 0: env->vfp.xregs[ARM_VFP_FPSID] = ldl_p(buf); return 4;
    case 1: env->vfp.xregs[ARM_VFP_FPSCR] = ldl_p(buf); return 4;
    case 2: env->vfp.xregs[ARM_VFP_FPEXC] = ldl_p(buf) & (1 << 30); return 4;
    }
    return 0;
}

static int dacr_write(CPUARMState *env, const ARMCPRegInfo *ri, uint64_t value)
{
    env->cp15.c3 = value;
    tlb_flush(env, 1); /* Flush TLB as domain not tracked in TLB */
    return 0;
}

static int fcse_write(CPUARMState *env, const ARMCPRegInfo *ri, uint64_t value)
{
    if (env->cp15.c13_fcse != value) {
        /* Unlike real hardware the qemu TLB uses virtual addresses,
         * not modified virtual addresses, so this causes a TLB flush.
         */
        tlb_flush(env, 1);
        env->cp15.c13_fcse = value;
    }
    return 0;
}
static int contextidr_write(CPUARMState *env, const ARMCPRegInfo *ri,
                            uint64_t value)
{
    if (env->cp15.c13_context != value && !arm_feature(env, ARM_FEATURE_MPU)) {
        /* For VMSA (when not using the LPAE long descriptor page table
         * format) this register includes the ASID, so do a TLB flush.
         * For PMSA it is purely a process ID and no action is needed.
         */
        tlb_flush(env, 1);
    }
    env->cp15.c13_context = value;
    return 0;
}

static int tlbiall_write(CPUARMState *env, const ARMCPRegInfo *ri,
                         uint64_t value)
{
    /* Invalidate all (TLBIALL) */
    tlb_flush(env, 1);
    return 0;
}

static int tlbimva_write(CPUARMState *env, const ARMCPRegInfo *ri,
                         uint64_t value)
{
    /* Invalidate single TLB entry by MVA and ASID (TLBIMVA) */
    tlb_flush_page(env, value & TARGET_PAGE_MASK);
    return 0;
}

static int tlbiasid_write(CPUARMState *env, const ARMCPRegInfo *ri,
                          uint64_t value)
{
    /* Invalidate by ASID (TLBIASID) */
    tlb_flush(env, value == 0);
    return 0;
}

static int tlbimvaa_write(CPUARMState *env, const ARMCPRegInfo *ri,
                          uint64_t value)
{
    /* Invalidate single entry by MVA, all ASIDs (TLBIMVAA) */
    tlb_flush_page(env, value & TARGET_PAGE_MASK);
    return 0;
}

static const ARMCPRegInfo cp_reginfo[] = {
    /* DBGDIDR: just RAZ. In particular this means the "debug architecture
     * version" bits will read as a reserved value, which should cause
     * Linux to not try to use the debug hardware.
     */
    { .name = "DBGDIDR", .cp = 14, .crn = 0, .crm = 0, .opc1 = 0, .opc2 = 0,
      .access = PL0_R, .type = ARM_CP_CONST, .resetvalue = 0 },
    /* MMU Domain access control / MPU write buffer control */
    { .name = "DACR", .cp = 15,
      .crn = 3, .crm = CP_ANY, .opc1 = CP_ANY, .opc2 = CP_ANY,
      .access = PL1_RW, .fieldoffset = offsetof(CPUARMState, cp15.c3),
      .resetvalue = 0, .writefn = dacr_write },
    { .name = "FCSEIDR", .cp = 15, .crn = 13, .crm = 0, .opc1 = 0, .opc2 = 0,
      .access = PL1_RW, .fieldoffset = offsetof(CPUARMState, cp15.c13_fcse),
      .resetvalue = 0, .writefn = fcse_write },
    { .name = "CONTEXTIDR", .cp = 15, .crn = 13, .crm = 0, .opc1 = 0, .opc2 = 1,
      .access = PL1_RW, .fieldoffset = offsetof(CPUARMState, cp15.c13_fcse),
      .resetvalue = 0, .writefn = contextidr_write },
    /* ??? This covers not just the impdef TLB lockdown registers but also
     * some v7VMSA registers relating to TEX remap, so it is overly broad.
     */
    { .name = "TLB_LOCKDOWN", .cp = 15, .crn = 10, .crm = CP_ANY,
      .opc1 = CP_ANY, .opc2 = CP_ANY, .access = PL1_RW, .type = ARM_CP_NOP },
    /* MMU TLB control. Note that the wildcarding means we cover not just
     * the unified TLB ops but also the dside/iside/inner-shareable variants.
     */
    { .name = "TLBIALL", .cp = 15, .crn = 8, .crm = CP_ANY,
      .opc1 = CP_ANY, .opc2 = 0, .access = PL1_W, .writefn = tlbiall_write, },
    { .name = "TLBIMVA", .cp = 15, .crn = 8, .crm = CP_ANY,
      .opc1 = CP_ANY, .opc2 = 1, .access = PL1_W, .writefn = tlbimva_write, },
    { .name = "TLBIASID", .cp = 15, .crn = 8, .crm = CP_ANY,
      .opc1 = CP_ANY, .opc2 = 2, .access = PL1_W, .writefn = tlbiasid_write, },
    { .name = "TLBIMVAA", .cp = 15, .crn = 8, .crm = CP_ANY,
      .opc1 = CP_ANY, .opc2 = 3, .access = PL1_W, .writefn = tlbimvaa_write, },
    /* Cache maintenance ops; some of this space may be overridden later. */
    { .name = "CACHEMAINT", .cp = 15, .crn = 7, .crm = CP_ANY,
      .opc1 = 0, .opc2 = CP_ANY, .access = PL1_W,
      .type = ARM_CP_NOP | ARM_CP_OVERRIDE },
    REGINFO_SENTINEL
};

static const ARMCPRegInfo not_v6_cp_reginfo[] = {
    /* Not all pre-v6 cores implemented this WFI, so this is slightly
     * over-broad.
     */
    { .name = "WFI_v5", .cp = 15, .crn = 7, .crm = 8, .opc1 = 0, .opc2 = 2,
      .access = PL1_W, .type = ARM_CP_WFI },
    REGINFO_SENTINEL
};

static const ARMCPRegInfo not_v7_cp_reginfo[] = {
    /* Standard v6 WFI (also used in some pre-v6 cores); not in v7 (which
     * is UNPREDICTABLE; we choose to NOP as most implementations do).
     */
    { .name = "WFI_v6", .cp = 15, .crn = 7, .crm = 0, .opc1 = 0, .opc2 = 4,
      .access = PL1_W, .type = ARM_CP_WFI },
    /* L1 cache lockdown. Not architectural in v6 and earlier but in practice
     * implemented in 926, 946, 1026, 1136, 1176 and 11MPCore. StrongARM and
     * OMAPCP will override this space.
     */
    { .name = "DLOCKDOWN", .cp = 15, .crn = 9, .crm = 0, .opc1 = 0, .opc2 = 0,
      .access = PL1_RW, .fieldoffset = offsetof(CPUARMState, cp15.c9_data),
      .resetvalue = 0 },
    { .name = "ILOCKDOWN", .cp = 15, .crn = 9, .crm = 0, .opc1 = 0, .opc2 = 1,
      .access = PL1_RW, .fieldoffset = offsetof(CPUARMState, cp15.c9_insn),
      .resetvalue = 0 },
    /* v6 doesn't have the cache ID registers but Linux reads them anyway */
    { .name = "DUMMY", .cp = 15, .crn = 0, .crm = 0, .opc1 = 1, .opc2 = CP_ANY,
      .access = PL1_R, .type = ARM_CP_CONST, .resetvalue = 0 },
    REGINFO_SENTINEL
};

static int cpacr_write(CPUARMState *env, const ARMCPRegInfo *ri, uint64_t value)
{
    if (env->cp15.c1_coproc != value) {
        env->cp15.c1_coproc = value;
        /* ??? Is this safe when called from within a TB?  */
        tb_flush(env);
    }
    return 0;
}

static const ARMCPRegInfo v6_cp_reginfo[] = {
    /* prefetch by MVA in v6, NOP in v7 */
    { .name = "MVA_prefetch",
      .cp = 15, .crn = 7, .crm = 13, .opc1 = 0, .opc2 = 1,
      .access = PL1_W, .type = ARM_CP_NOP },
    { .name = "ISB", .cp = 15, .crn = 7, .crm = 5, .opc1 = 0, .opc2 = 4,
      .access = PL0_W, .type = ARM_CP_NOP },
    { .name = "DSB", .cp = 15, .crn = 7, .crm = 10, .opc1 = 0, .opc2 = 4,
      .access = PL0_W, .type = ARM_CP_NOP },
    { .name = "DMB", .cp = 15, .crn = 7, .crm = 10, .opc1 = 0, .opc2 = 5,
      .access = PL0_W, .type = ARM_CP_NOP },
    { .name = "IFAR", .cp = 15, .crn = 6, .crm = 0, .opc1 = 0, .opc2 = 2,
      .access = PL1_RW, .fieldoffset = offsetof(CPUARMState, cp15.c6_insn),
      .resetvalue = 0, },
    /* Watchpoint Fault Address Register : should actually only be present
     * for 1136, 1176, 11MPCore.
     */
    { .name = "WFAR", .cp = 15, .crn = 6, .crm = 0, .opc1 = 0, .opc2 = 1,
      .access = PL1_RW, .type = ARM_CP_CONST, .resetvalue = 0, },
    { .name = "CPACR", .cp = 15, .crn = 1, .crm = 0, .opc1 = 0, .opc2 = 2,
      .access = PL1_RW, .fieldoffset = offsetof(CPUARMState, cp15.c1_coproc),
      .resetvalue = 0, .writefn = cpacr_write },
    REGINFO_SENTINEL
};

static int pmreg_read(CPUARMState *env, const ARMCPRegInfo *ri,
                      uint64_t *value)
{
    /* Generic performance monitor register read function for where
     * user access may be allowed by PMUSERENR.
     */
    if (arm_current_pl(env) == 0 && !env->cp15.c9_pmuserenr) {
        return EXCP_UDEF;
    }
    *value = CPREG_FIELD32(env, ri);
    return 0;
}

static int pmcr_write(CPUARMState *env, const ARMCPRegInfo *ri,
                      uint64_t value)
{
    if (arm_current_pl(env) == 0 && !env->cp15.c9_pmuserenr) {
        return EXCP_UDEF;
    }
    /* only the DP, X, D and E bits are writable */
    env->cp15.c9_pmcr &= ~0x39;
    env->cp15.c9_pmcr |= (value & 0x39);
    return 0;
}

static int pmcntenset_write(CPUARMState *env, const ARMCPRegInfo *ri,
                            uint64_t value)
{
    if (arm_current_pl(env) == 0 && !env->cp15.c9_pmuserenr) {
        return EXCP_UDEF;
    }
    value &= (1 << 31);
    env->cp15.c9_pmcnten |= value;
    return 0;
}

static int pmcntenclr_write(CPUARMState *env, const ARMCPRegInfo *ri,
                            uint64_t value)
{
    if (arm_current_pl(env) == 0 && !env->cp15.c9_pmuserenr) {
        return EXCP_UDEF;
    }
    value &= (1 << 31);
    env->cp15.c9_pmcnten &= ~value;
    return 0;
}

static int pmovsr_write(CPUARMState *env, const ARMCPRegInfo *ri,
                        uint64_t value)
{
    if (arm_current_pl(env) == 0 && !env->cp15.c9_pmuserenr) {
        return EXCP_UDEF;
    }
    env->cp15.c9_pmovsr &= ~value;
    return 0;
}

static int pmxevtyper_write(CPUARMState *env, const ARMCPRegInfo *ri,
                            uint64_t value)
{
    if (arm_current_pl(env) == 0 && !env->cp15.c9_pmuserenr) {
        return EXCP_UDEF;
    }
    env->cp15.c9_pmxevtyper = value & 0xff;
    return 0;
}

static int pmuserenr_write(CPUARMState *env, const ARMCPRegInfo *ri,
                            uint64_t value)
{
    env->cp15.c9_pmuserenr = value & 1;
    return 0;
}

static int pmintenset_write(CPUARMState *env, const ARMCPRegInfo *ri,
                            uint64_t value)
{
    /* We have no event counters so only the C bit can be changed */
    value &= (1 << 31);
    env->cp15.c9_pminten |= value;
    return 0;
}

static int pmintenclr_write(CPUARMState *env, const ARMCPRegInfo *ri,
                            uint64_t value)
{
    value &= (1 << 31);
    env->cp15.c9_pminten &= ~value;
    return 0;
}

static int ccsidr_read(CPUARMState *env, const ARMCPRegInfo *ri,
                       uint64_t *value)
{
    ARMCPU *cpu = arm_env_get_cpu(env);
    *value = cpu->ccsidr[env->cp15.c0_cssel];
    return 0;
}

static int csselr_write(CPUARMState *env, const ARMCPRegInfo *ri,
                        uint64_t value)
{
    env->cp15.c0_cssel = value & 0xf;
    return 0;
}

static const ARMCPRegInfo v7_cp_reginfo[] = {
    /* DBGDRAR, DBGDSAR: always RAZ since we don't implement memory mapped
     * debug components
     */
    { .name = "DBGDRAR", .cp = 14, .crn = 1, .crm = 0, .opc1 = 0, .opc2 = 0,
      .access = PL0_R, .type = ARM_CP_CONST, .resetvalue = 0 },
    { .name = "DBGDSAR", .cp = 14, .crn = 2, .crm = 0, .opc1 = 0, .opc2 = 0,
      .access = PL0_R, .type = ARM_CP_CONST, .resetvalue = 0 },
    /* the old v6 WFI, UNPREDICTABLE in v7 but we choose to NOP */
    { .name = "NOP", .cp = 15, .crn = 7, .crm = 0, .opc1 = 0, .opc2 = 4,
      .access = PL1_W, .type = ARM_CP_NOP },
    /* Performance monitors are implementation defined in v7,
     * but with an ARM recommended set of registers, which we
     * follow (although we don't actually implement any counters)
     *
     * Performance registers fall into three categories:
     *  (a) always UNDEF in PL0, RW in PL1 (PMINTENSET, PMINTENCLR)
     *  (b) RO in PL0 (ie UNDEF on write), RW in PL1 (PMUSERENR)
     *  (c) UNDEF in PL0 if PMUSERENR.EN==0, otherwise accessible (all others)
     * For the cases controlled by PMUSERENR we must set .access to PL0_RW
     * or PL0_RO as appropriate and then check PMUSERENR in the helper fn.
     */
    { .name = "PMCNTENSET", .cp = 15, .crn = 9, .crm = 12, .opc1 = 0, .opc2 = 1,
      .access = PL0_RW, .resetvalue = 0,
      .fieldoffset = offsetof(CPUARMState, cp15.c9_pmcnten),
      .readfn = pmreg_read, .writefn = pmcntenset_write },
    { .name = "PMCNTENCLR", .cp = 15, .crn = 9, .crm = 12, .opc1 = 0, .opc2 = 2,
      .access = PL0_RW, .fieldoffset = offsetof(CPUARMState, cp15.c9_pmcnten),
      .readfn = pmreg_read, .writefn = pmcntenclr_write },
    { .name = "PMOVSR", .cp = 15, .crn = 9, .crm = 12, .opc1 = 0, .opc2 = 3,
      .access = PL0_RW, .fieldoffset = offsetof(CPUARMState, cp15.c9_pmovsr),
      .readfn = pmreg_read, .writefn = pmovsr_write },
    /* Unimplemented so WI. Strictly speaking write accesses in PL0 should
     * respect PMUSERENR.
     */
    { .name = "PMSWINC", .cp = 15, .crn = 9, .crm = 12, .opc1 = 0, .opc2 = 4,
      .access = PL0_W, .type = ARM_CP_NOP },
    /* Since we don't implement any events, writing to PMSELR is UNPREDICTABLE.
     * We choose to RAZ/WI. XXX should respect PMUSERENR.
     */
    { .name = "PMSELR", .cp = 15, .crn = 9, .crm = 12, .opc1 = 0, .opc2 = 5,
      .access = PL0_RW, .type = ARM_CP_CONST, .resetvalue = 0 },
    /* Unimplemented, RAZ/WI. XXX PMUSERENR */
    { .name = "PMCCNTR", .cp = 15, .crn = 9, .crm = 13, .opc1 = 0, .opc2 = 0,
      .access = PL0_RW, .type = ARM_CP_CONST, .resetvalue = 0 },
    { .name = "PMXEVTYPER", .cp = 15, .crn = 9, .crm = 13, .opc1 = 0, .opc2 = 1,
      .access = PL0_RW,
      .fieldoffset = offsetof(CPUARMState, cp15.c9_pmxevtyper),
      .readfn = pmreg_read, .writefn = pmxevtyper_write },
    /* Unimplemented, RAZ/WI. XXX PMUSERENR */
    { .name = "PMXEVCNTR", .cp = 15, .crn = 9, .crm = 13, .opc1 = 0, .opc2 = 2,
      .access = PL0_RW, .type = ARM_CP_CONST, .resetvalue = 0 },
    { .name = "PMUSERENR", .cp = 15, .crn = 9, .crm = 14, .opc1 = 0, .opc2 = 0,
      .access = PL0_R | PL1_RW,
      .fieldoffset = offsetof(CPUARMState, cp15.c9_pmuserenr),
      .resetvalue = 0,
      .writefn = pmuserenr_write },
    { .name = "PMINTENSET", .cp = 15, .crn = 9, .crm = 14, .opc1 = 0, .opc2 = 1,
      .access = PL1_RW,
      .fieldoffset = offsetof(CPUARMState, cp15.c9_pminten),
      .resetvalue = 0,
      .writefn = pmintenset_write },
    { .name = "PMINTENCLR", .cp = 15, .crn = 9, .crm = 14, .opc1 = 0, .opc2 = 2,
      .access = PL1_RW,
      .fieldoffset = offsetof(CPUARMState, cp15.c9_pminten),
      .resetvalue = 0,
      .writefn = pmintenclr_write },
    { .name = "CCSIDR", .cp = 15, .crn = 0, .crm = 0, .opc1 = 1, .opc2 = 0,
      .access = PL1_R, .readfn = ccsidr_read },
    { .name = "CSSELR", .cp = 15, .crn = 0, .crm = 0, .opc1 = 2, .opc2 = 0,
      .access = PL1_RW, .fieldoffset = offsetof(CPUARMState, cp15.c0_cssel),
      .writefn = csselr_write, .resetvalue = 0 },
    /* Auxiliary ID register: this actually has an IMPDEF value but for now
     * just RAZ for all cores:
     */
    { .name = "AIDR", .cp = 15, .crn = 0, .crm = 0, .opc1 = 1, .opc2 = 7,
      .access = PL1_R, .type = ARM_CP_CONST, .resetvalue = 0 },
    REGINFO_SENTINEL
};

static int teecr_write(CPUARMState *env, const ARMCPRegInfo *ri, uint64_t value)
{
    value &= 1;
    env->teecr = value;
    return 0;
}

static int teehbr_read(CPUARMState *env, const ARMCPRegInfo *ri,
                       uint64_t *value)
{
    /* This is a helper function because the user access rights
     * depend on the value of the TEECR.
     */
    if (arm_current_pl(env) == 0 && (env->teecr & 1)) {
        return EXCP_UDEF;
    }
    *value = env->teehbr;
    return 0;
}

static int teehbr_write(CPUARMState *env, const ARMCPRegInfo *ri,
                        uint64_t value)
{
    if (arm_current_pl(env) == 0 && (env->teecr & 1)) {
        return EXCP_UDEF;
    }
    env->teehbr = value;
    return 0;
}

static const ARMCPRegInfo t2ee_cp_reginfo[] = {
    { .name = "TEECR", .cp = 14, .crn = 0, .crm = 0, .opc1 = 6, .opc2 = 0,
      .access = PL1_RW, .fieldoffset = offsetof(CPUARMState, teecr),
      .resetvalue = 0,
      .writefn = teecr_write },
    { .name = "TEEHBR", .cp = 14, .crn = 1, .crm = 0, .opc1 = 6, .opc2 = 0,
      .access = PL0_RW, .fieldoffset = offsetof(CPUARMState, teehbr),
      .resetvalue = 0,
      .readfn = teehbr_read, .writefn = teehbr_write },
    REGINFO_SENTINEL
};

static const ARMCPRegInfo v6k_cp_reginfo[] = {
    { .name = "TPIDRURW", .cp = 15, .crn = 13, .crm = 0, .opc1 = 0, .opc2 = 2,
      .access = PL0_RW,
      .fieldoffset = offsetof(CPUARMState, cp15.c13_tls1),
      .resetvalue = 0 },
    { .name = "TPIDRURO", .cp = 15, .crn = 13, .crm = 0, .opc1 = 0, .opc2 = 3,
      .access = PL0_R|PL1_W,
      .fieldoffset = offsetof(CPUARMState, cp15.c13_tls2),
      .resetvalue = 0 },
    { .name = "TPIDRPRW", .cp = 15, .crn = 13, .crm = 0, .opc1 = 0, .opc2 = 4,
      .access = PL1_RW,
      .fieldoffset = offsetof(CPUARMState, cp15.c13_tls3),
      .resetvalue = 0 },
    REGINFO_SENTINEL
};

static const ARMCPRegInfo generic_timer_cp_reginfo[] = {
    /* Dummy implementation: RAZ/WI the whole crn=14 space */
    { .name = "GENERIC_TIMER", .cp = 15, .crn = 14,
      .crm = CP_ANY, .opc1 = CP_ANY, .opc2 = CP_ANY,
      .access = PL1_RW, .type = ARM_CP_CONST, .resetvalue = 0 },
    REGINFO_SENTINEL
};

static int par_write(CPUARMState *env, const ARMCPRegInfo *ri, uint64_t value)
{
    if (arm_feature(env, ARM_FEATURE_LPAE)) {
        env->cp15.c7_par = value;
    } else if (arm_feature(env, ARM_FEATURE_V7)) {
        env->cp15.c7_par = value & 0xfffff6ff;
    } else {
        env->cp15.c7_par = value & 0xfffff1ff;
    }
    return 0;
}

#ifndef CONFIG_USER_ONLY
/* get_phys_addr() isn't present for user-mode-only targets */

/* Return true if extended addresses are enabled, ie this is an
 * LPAE implementation and we are using the long-descriptor translation
 * table format because the TTBCR EAE bit is set.
 */
static inline bool extended_addresses_enabled(CPUARMState *env)
{
    return arm_feature(env, ARM_FEATURE_LPAE)
        && (env->cp15.c2_control & (1 << 31));
}

static int ats_write(CPUARMState *env, const ARMCPRegInfo *ri, uint64_t value)
{
    hwaddr phys_addr;
    target_ulong page_size;
    int prot;
    int ret, is_user = ri->opc2 & 2;
    int access_type = ri->opc2 & 1;

    if (ri->opc2 & 4) {
        /* Other states are only available with TrustZone */
        return EXCP_UDEF;
    }
    ret = get_phys_addr(env, value, access_type, is_user,
                        &phys_addr, &prot, &page_size);
    if (extended_addresses_enabled(env)) {
        /* ret is a DFSR/IFSR value for the long descriptor
         * translation table format, but with WnR always clear.
         * Convert it to a 64-bit PAR.
         */
        uint64_t par64 = (1 << 11); /* LPAE bit always set */
        if (ret == 0) {
            par64 |= phys_addr & ~0xfffULL;
            /* We don't set the ATTR or SH fields in the PAR. */
        } else {
            par64 |= 1; /* F */
            par64 |= (ret & 0x3f) << 1; /* FS */
            /* Note that S2WLK and FSTAGE are always zero, because we don't
             * implement virtualization and therefore there can't be a stage 2
             * fault.
             */
        }
        env->cp15.c7_par = par64;
        env->cp15.c7_par_hi = par64 >> 32;
    } else {
        /* ret is a DFSR/IFSR value for the short descriptor
         * translation table format (with WnR always clear).
         * Convert it to a 32-bit PAR.
         */
        if (ret == 0) {
            /* We do not set any attribute bits in the PAR */
            if (page_size == (1 << 24)
                && arm_feature(env, ARM_FEATURE_V7)) {
                env->cp15.c7_par = (phys_addr & 0xff000000) | 1 << 1;
            } else {
                env->cp15.c7_par = phys_addr & 0xfffff000;
            }
        } else {
            env->cp15.c7_par = ((ret & (10 << 1)) >> 5) |
                ((ret & (12 << 1)) >> 6) |
                ((ret & 0xf) << 1) | 1;
        }
        env->cp15.c7_par_hi = 0;
    }
    return 0;
}
#endif

static const ARMCPRegInfo vapa_cp_reginfo[] = {
    { .name = "PAR", .cp = 15, .crn = 7, .crm = 4, .opc1 = 0, .opc2 = 0,
      .access = PL1_RW, .resetvalue = 0,
      .fieldoffset = offsetof(CPUARMState, cp15.c7_par),
      .writefn = par_write },
#ifndef CONFIG_USER_ONLY
    { .name = "ATS", .cp = 15, .crn = 7, .crm = 8, .opc1 = 0, .opc2 = CP_ANY,
      .access = PL1_W, .writefn = ats_write },
#endif
    REGINFO_SENTINEL
};

/* Return basic MPU access permission bits.  */
static uint32_t simple_mpu_ap_bits(uint32_t val)
{
    uint32_t ret;
    uint32_t mask;
    int i;
    ret = 0;
    mask = 3;
    for (i = 0; i < 16; i += 2) {
        ret |= (val >> i) & mask;
        mask <<= 2;
    }
    return ret;
}

/* Pad basic MPU access permission bits to extended format.  */
static uint32_t extended_mpu_ap_bits(uint32_t val)
{
    uint32_t ret;
    uint32_t mask;
    int i;
    ret = 0;
    mask = 3;
    for (i = 0; i < 16; i += 2) {
        ret |= (val & mask) << i;
        mask <<= 2;
    }
    return ret;
}

static int pmsav5_data_ap_write(CPUARMState *env, const ARMCPRegInfo *ri,
                                uint64_t value)
{
    env->cp15.c5_data = extended_mpu_ap_bits(value);
    return 0;
}

static int pmsav5_data_ap_read(CPUARMState *env, const ARMCPRegInfo *ri,
                               uint64_t *value)
{
    *value = simple_mpu_ap_bits(env->cp15.c5_data);
    return 0;
}

static int pmsav5_insn_ap_write(CPUARMState *env, const ARMCPRegInfo *ri,
                                uint64_t value)
{
    env->cp15.c5_insn = extended_mpu_ap_bits(value);
    return 0;
}

static int pmsav5_insn_ap_read(CPUARMState *env, const ARMCPRegInfo *ri,
                               uint64_t *value)
{
    *value = simple_mpu_ap_bits(env->cp15.c5_insn);
    return 0;
}

static int arm946_prbs_read(CPUARMState *env, const ARMCPRegInfo *ri,
                            uint64_t *value)
{
    if (ri->crm >= 8) {
        return EXCP_UDEF;
    }
    *value = env->cp15.c6_region[ri->crm];
    return 0;
}

static int arm946_prbs_write(CPUARMState *env, const ARMCPRegInfo *ri,
                             uint64_t value)
{
    if (ri->crm >= 8) {
        return EXCP_UDEF;
    }
    env->cp15.c6_region[ri->crm] = value;
    return 0;
}

static const ARMCPRegInfo pmsav5_cp_reginfo[] = {
    { .name = "DATA_AP", .cp = 15, .crn = 5, .crm = 0, .opc1 = 0, .opc2 = 0,
      .access = PL1_RW,
      .fieldoffset = offsetof(CPUARMState, cp15.c5_data), .resetvalue = 0,
      .readfn = pmsav5_data_ap_read, .writefn = pmsav5_data_ap_write, },
    { .name = "INSN_AP", .cp = 15, .crn = 5, .crm = 0, .opc1 = 0, .opc2 = 1,
      .access = PL1_RW,
      .fieldoffset = offsetof(CPUARMState, cp15.c5_insn), .resetvalue = 0,
      .readfn = pmsav5_insn_ap_read, .writefn = pmsav5_insn_ap_write, },
    { .name = "DATA_EXT_AP", .cp = 15, .crn = 5, .crm = 0, .opc1 = 0, .opc2 = 2,
      .access = PL1_RW,
      .fieldoffset = offsetof(CPUARMState, cp15.c5_data), .resetvalue = 0, },
    { .name = "INSN_EXT_AP", .cp = 15, .crn = 5, .crm = 0, .opc1 = 0, .opc2 = 3,
      .access = PL1_RW,
      .fieldoffset = offsetof(CPUARMState, cp15.c5_insn), .resetvalue = 0, },
    { .name = "DCACHE_CFG", .cp = 15, .crn = 2, .crm = 0, .opc1 = 0, .opc2 = 0,
      .access = PL1_RW,
      .fieldoffset = offsetof(CPUARMState, cp15.c2_data), .resetvalue = 0, },
    { .name = "ICACHE_CFG", .cp = 15, .crn = 2, .crm = 0, .opc1 = 0, .opc2 = 1,
      .access = PL1_RW,
      .fieldoffset = offsetof(CPUARMState, cp15.c2_insn), .resetvalue = 0, },
    /* Protection region base and size registers */
    { .name = "946_PRBS", .cp = 15, .crn = 6, .crm = CP_ANY, .opc1 = 0,
      .opc2 = CP_ANY, .access = PL1_RW,
      .readfn = arm946_prbs_read, .writefn = arm946_prbs_write, },
    REGINFO_SENTINEL
};

static int vmsa_ttbcr_write(CPUARMState *env, const ARMCPRegInfo *ri,
                            uint64_t value)
{
    if (arm_feature(env, ARM_FEATURE_LPAE)) {
        value &= ~((7 << 19) | (3 << 14) | (0xf << 3));
        /* With LPAE the TTBCR could result in a change of ASID
         * via the TTBCR.A1 bit, so do a TLB flush.
         */
        tlb_flush(env, 1);
    } else {
        value &= 7;
    }
    /* Note that we always calculate c2_mask and c2_base_mask, but
     * they are only used for short-descriptor tables (ie if EAE is 0);
     * for long-descriptor tables the TTBCR fields are used differently
     * and the c2_mask and c2_base_mask values are meaningless.
     */
    env->cp15.c2_control = value;
    env->cp15.c2_mask = ~(((uint32_t)0xffffffffu) >> value);
    env->cp15.c2_base_mask = ~((uint32_t)0x3fffu >> value);
    return 0;
}

static void vmsa_ttbcr_reset(CPUARMState *env, const ARMCPRegInfo *ri)
{
    env->cp15.c2_base_mask = 0xffffc000u;
    env->cp15.c2_control = 0;
    env->cp15.c2_mask = 0;
}

static const ARMCPRegInfo vmsa_cp_reginfo[] = {
    { .name = "DFSR", .cp = 15, .crn = 5, .crm = 0, .opc1 = 0, .opc2 = 0,
      .access = PL1_RW,
      .fieldoffset = offsetof(CPUARMState, cp15.c5_data), .resetvalue = 0, },
    { .name = "IFSR", .cp = 15, .crn = 5, .crm = 0, .opc1 = 0, .opc2 = 1,
      .access = PL1_RW,
      .fieldoffset = offsetof(CPUARMState, cp15.c5_insn), .resetvalue = 0, },
    { .name = "TTBR0", .cp = 15, .crn = 2, .crm = 0, .opc1 = 0, .opc2 = 0,
      .access = PL1_RW,
      .fieldoffset = offsetof(CPUARMState, cp15.c2_base0), .resetvalue = 0, },
    { .name = "TTBR1", .cp = 15, .crn = 2, .crm = 0, .opc1 = 0, .opc2 = 1,
      .access = PL1_RW,
      .fieldoffset = offsetof(CPUARMState, cp15.c2_base1), .resetvalue = 0, },
    { .name = "TTBCR", .cp = 15, .crn = 2, .crm = 0, .opc1 = 0, .opc2 = 2,
      .access = PL1_RW, .writefn = vmsa_ttbcr_write,
      .resetfn = vmsa_ttbcr_reset,
      .fieldoffset = offsetof(CPUARMState, cp15.c2_control) },
    { .name = "DFAR", .cp = 15, .crn = 6, .crm = 0, .opc1 = 0, .opc2 = 0,
      .access = PL1_RW, .fieldoffset = offsetof(CPUARMState, cp15.c6_data),
      .resetvalue = 0, },
    REGINFO_SENTINEL
};

static int omap_ticonfig_write(CPUARMState *env, const ARMCPRegInfo *ri,
                               uint64_t value)
{
    env->cp15.c15_ticonfig = value & 0xe7;
    /* The OS_TYPE bit in this register changes the reported CPUID! */
    env->cp15.c0_cpuid = (value & (1 << 5)) ?
        ARM_CPUID_TI915T : ARM_CPUID_TI925T;
    return 0;
}

static int omap_threadid_write(CPUARMState *env, const ARMCPRegInfo *ri,
                               uint64_t value)
{
    env->cp15.c15_threadid = value & 0xffff;
    return 0;
}

static int omap_wfi_write(CPUARMState *env, const ARMCPRegInfo *ri,
                          uint64_t value)
{
    /* Wait-for-interrupt (deprecated) */
    cpu_interrupt(CPU(arm_env_get_cpu(env)), CPU_INTERRUPT_HALT);
    return 0;
}

static int omap_cachemaint_write(CPUARMState *env, const ARMCPRegInfo *ri,
                                 uint64_t value)
{
    /* On OMAP there are registers indicating the max/min index of dcache lines
     * containing a dirty line; cache flush operations have to reset these.
     */
    env->cp15.c15_i_max = 0x000;
    env->cp15.c15_i_min = 0xff0;
    return 0;
}

static const ARMCPRegInfo omap_cp_reginfo[] = {
    { .name = "DFSR", .cp = 15, .crn = 5, .crm = CP_ANY,
      .opc1 = CP_ANY, .opc2 = CP_ANY, .access = PL1_RW, .type = ARM_CP_OVERRIDE,
      .fieldoffset = offsetof(CPUARMState, cp15.c5_data), .resetvalue = 0, },
    { .name = "", .cp = 15, .crn = 15, .crm = 0, .opc1 = 0, .opc2 = 0,
      .access = PL1_RW, .type = ARM_CP_NOP },
    { .name = "TICONFIG", .cp = 15, .crn = 15, .crm = 1, .opc1 = 0, .opc2 = 0,
      .access = PL1_RW,
      .fieldoffset = offsetof(CPUARMState, cp15.c15_ticonfig), .resetvalue = 0,
      .writefn = omap_ticonfig_write },
    { .name = "IMAX", .cp = 15, .crn = 15, .crm = 2, .opc1 = 0, .opc2 = 0,
      .access = PL1_RW,
      .fieldoffset = offsetof(CPUARMState, cp15.c15_i_max), .resetvalue = 0, },
    { .name = "IMIN", .cp = 15, .crn = 15, .crm = 3, .opc1 = 0, .opc2 = 0,
      .access = PL1_RW, .resetvalue = 0xff0,
      .fieldoffset = offsetof(CPUARMState, cp15.c15_i_min) },
    { .name = "THREADID", .cp = 15, .crn = 15, .crm = 4, .opc1 = 0, .opc2 = 0,
      .access = PL1_RW,
      .fieldoffset = offsetof(CPUARMState, cp15.c15_threadid), .resetvalue = 0,
      .writefn = omap_threadid_write },
    { .name = "TI925T_STATUS", .cp = 15, .crn = 15,
      .crm = 8, .opc1 = 0, .opc2 = 0, .access = PL1_RW,
      .readfn = arm_cp_read_zero, .writefn = omap_wfi_write, },
    /* TODO: Peripheral port remap register:
     * On OMAP2 mcr p15, 0, rn, c15, c2, 4 sets up the interrupt controller
     * base address at $rn & ~0xfff and map size of 0x200 << ($rn & 0xfff),
     * when MMU is off.
     */
    { .name = "OMAP_CACHEMAINT", .cp = 15, .crn = 7, .crm = CP_ANY,
      .opc1 = 0, .opc2 = CP_ANY, .access = PL1_W, .type = ARM_CP_OVERRIDE,
      .writefn = omap_cachemaint_write },
    { .name = "C9", .cp = 15, .crn = 9,
      .crm = CP_ANY, .opc1 = CP_ANY, .opc2 = CP_ANY, .access = PL1_RW,
      .type = ARM_CP_CONST | ARM_CP_OVERRIDE, .resetvalue = 0 },
    REGINFO_SENTINEL
};

static int xscale_cpar_write(CPUARMState *env, const ARMCPRegInfo *ri,
                             uint64_t value)
{
    value &= 0x3fff;
    if (env->cp15.c15_cpar != value) {
        /* Changes cp0 to cp13 behavior, so needs a TB flush.  */
        tb_flush(env);
        env->cp15.c15_cpar = value;
    }
    return 0;
}

static const ARMCPRegInfo xscale_cp_reginfo[] = {
    { .name = "XSCALE_CPAR",
      .cp = 15, .crn = 15, .crm = 1, .opc1 = 0, .opc2 = 0, .access = PL1_RW,
      .fieldoffset = offsetof(CPUARMState, cp15.c15_cpar), .resetvalue = 0,
      .writefn = xscale_cpar_write, },
    { .name = "XSCALE_AUXCR",
      .cp = 15, .crn = 1, .crm = 0, .opc1 = 0, .opc2 = 1, .access = PL1_RW,
      .fieldoffset = offsetof(CPUARMState, cp15.c1_xscaleauxcr),
      .resetvalue = 0, },
    REGINFO_SENTINEL
};

static const ARMCPRegInfo dummy_c15_cp_reginfo[] = {
    /* RAZ/WI the whole crn=15 space, when we don't have a more specific
     * implementation of this implementation-defined space.
     * Ideally this should eventually disappear in favour of actually
     * implementing the correct behaviour for all cores.
     */
    { .name = "C15_IMPDEF", .cp = 15, .crn = 15,
      .crm = CP_ANY, .opc1 = CP_ANY, .opc2 = CP_ANY,
      .access = PL1_RW, .type = ARM_CP_CONST, .resetvalue = 0 },
    REGINFO_SENTINEL
};

static const ARMCPRegInfo cache_dirty_status_cp_reginfo[] = {
    /* Cache status: RAZ because we have no cache so it's always clean */
    { .name = "CDSR", .cp = 15, .crn = 7, .crm = 10, .opc1 = 0, .opc2 = 6,
      .access = PL1_R, .type = ARM_CP_CONST, .resetvalue = 0 },
    REGINFO_SENTINEL
};

static const ARMCPRegInfo cache_block_ops_cp_reginfo[] = {
    /* We never have a a block transfer operation in progress */
    { .name = "BXSR", .cp = 15, .crn = 7, .crm = 12, .opc1 = 0, .opc2 = 4,
      .access = PL0_R, .type = ARM_CP_CONST, .resetvalue = 0 },
    /* The cache ops themselves: these all NOP for QEMU */
    { .name = "IICR", .cp = 15, .crm = 5, .opc1 = 0,
      .access = PL1_W, .type = ARM_CP_NOP|ARM_CP_64BIT },
    { .name = "IDCR", .cp = 15, .crm = 6, .opc1 = 0,
      .access = PL1_W, .type = ARM_CP_NOP|ARM_CP_64BIT },
    { .name = "CDCR", .cp = 15, .crm = 12, .opc1 = 0,
      .access = PL0_W, .type = ARM_CP_NOP|ARM_CP_64BIT },
    { .name = "PIR", .cp = 15, .crm = 12, .opc1 = 1,
      .access = PL0_W, .type = ARM_CP_NOP|ARM_CP_64BIT },
    { .name = "PDR", .cp = 15, .crm = 12, .opc1 = 2,
      .access = PL0_W, .type = ARM_CP_NOP|ARM_CP_64BIT },
    { .name = "CIDCR", .cp = 15, .crm = 14, .opc1 = 0,
      .access = PL1_W, .type = ARM_CP_NOP|ARM_CP_64BIT },
    REGINFO_SENTINEL
};

static const ARMCPRegInfo cache_test_clean_cp_reginfo[] = {
    /* The cache test-and-clean instructions always return (1 << 30)
     * to indicate that there are no dirty cache lines.
     */
    { .name = "TC_DCACHE", .cp = 15, .crn = 7, .crm = 10, .opc1 = 0, .opc2 = 3,
      .access = PL0_R, .type = ARM_CP_CONST, .resetvalue = (1 << 30) },
    { .name = "TCI_DCACHE", .cp = 15, .crn = 7, .crm = 14, .opc1 = 0, .opc2 = 3,
      .access = PL0_R, .type = ARM_CP_CONST, .resetvalue = (1 << 30) },
    REGINFO_SENTINEL
};

static const ARMCPRegInfo strongarm_cp_reginfo[] = {
    /* Ignore ReadBuffer accesses */
    { .name = "C9_READBUFFER", .cp = 15, .crn = 9,
      .crm = CP_ANY, .opc1 = CP_ANY, .opc2 = CP_ANY,
      .access = PL1_RW, .type = ARM_CP_CONST | ARM_CP_OVERRIDE,
      .resetvalue = 0 },
    REGINFO_SENTINEL
};

static int mpidr_read(CPUARMState *env, const ARMCPRegInfo *ri,
                      uint64_t *value)
{
    CPUState *cs = CPU(arm_env_get_cpu(env));
    uint32_t mpidr = cs->cpu_index;
    /* We don't support setting cluster ID ([8..11])
     * so these bits always RAZ.
     */
    if (arm_feature(env, ARM_FEATURE_V7MP)) {
        mpidr |= (1 << 31);
        /* Cores which are uniprocessor (non-coherent)
         * but still implement the MP extensions set
         * bit 30. (For instance, A9UP.) However we do
         * not currently model any of those cores.
         */
    }
    *value = mpidr;
    return 0;
}

static const ARMCPRegInfo mpidr_cp_reginfo[] = {
    { .name = "MPIDR", .cp = 15, .crn = 0, .crm = 0, .opc1 = 0, .opc2 = 5,
      .access = PL1_R, .readfn = mpidr_read },
    REGINFO_SENTINEL
};

static int par64_read(CPUARMState *env, const ARMCPRegInfo *ri, uint64_t *value)
{
    *value = ((uint64_t)env->cp15.c7_par_hi << 32) | env->cp15.c7_par;
    return 0;
}

static int par64_write(CPUARMState *env, const ARMCPRegInfo *ri, uint64_t value)
{
    env->cp15.c7_par_hi = value >> 32;
    env->cp15.c7_par = value;
    return 0;
}

static void par64_reset(CPUARMState *env, const ARMCPRegInfo *ri)
{
    env->cp15.c7_par_hi = 0;
    env->cp15.c7_par = 0;
}

static int ttbr064_read(CPUARMState *env, const ARMCPRegInfo *ri,
                        uint64_t *value)
{
    *value = ((uint64_t)env->cp15.c2_base0_hi << 32) | env->cp15.c2_base0;
    return 0;
}

static int ttbr064_write(CPUARMState *env, const ARMCPRegInfo *ri,
                         uint64_t value)
{
    env->cp15.c2_base0_hi = value >> 32;
    env->cp15.c2_base0 = value;
    /* Writes to the 64 bit format TTBRs may change the ASID */
    tlb_flush(env, 1);
    return 0;
}

static void ttbr064_reset(CPUARMState *env, const ARMCPRegInfo *ri)
{
    env->cp15.c2_base0_hi = 0;
    env->cp15.c2_base0 = 0;
}

static int ttbr164_read(CPUARMState *env, const ARMCPRegInfo *ri,
                        uint64_t *value)
{
    *value = ((uint64_t)env->cp15.c2_base1_hi << 32) | env->cp15.c2_base1;
    return 0;
}

static int ttbr164_write(CPUARMState *env, const ARMCPRegInfo *ri,
                         uint64_t value)
{
    env->cp15.c2_base1_hi = value >> 32;
    env->cp15.c2_base1 = value;
    return 0;
}

static void ttbr164_reset(CPUARMState *env, const ARMCPRegInfo *ri)
{
    env->cp15.c2_base1_hi = 0;
    env->cp15.c2_base1 = 0;
}

static const ARMCPRegInfo lpae_cp_reginfo[] = {
    /* NOP AMAIR0/1: the override is because these clash with the rather
     * broadly specified TLB_LOCKDOWN entry in the generic cp_reginfo.
     */
    { .name = "AMAIR0", .cp = 15, .crn = 10, .crm = 3, .opc1 = 0, .opc2 = 0,
      .access = PL1_RW, .type = ARM_CP_CONST | ARM_CP_OVERRIDE,
      .resetvalue = 0 },
    { .name = "AMAIR1", .cp = 15, .crn = 10, .crm = 3, .opc1 = 0, .opc2 = 1,
      .access = PL1_RW, .type = ARM_CP_CONST | ARM_CP_OVERRIDE,
      .resetvalue = 0 },
    /* 64 bit access versions of the (dummy) debug registers */
    { .name = "DBGDRAR", .cp = 14, .crm = 1, .opc1 = 0,
      .access = PL0_R, .type = ARM_CP_CONST|ARM_CP_64BIT, .resetvalue = 0 },
    { .name = "DBGDSAR", .cp = 14, .crm = 2, .opc1 = 0,
      .access = PL0_R, .type = ARM_CP_CONST|ARM_CP_64BIT, .resetvalue = 0 },
    { .name = "PAR", .cp = 15, .crm = 7, .opc1 = 0,
      .access = PL1_RW, .type = ARM_CP_64BIT,
      .readfn = par64_read, .writefn = par64_write, .resetfn = par64_reset },
    { .name = "TTBR0", .cp = 15, .crm = 2, .opc1 = 0,
      .access = PL1_RW, .type = ARM_CP_64BIT, .readfn = ttbr064_read,
      .writefn = ttbr064_write, .resetfn = ttbr064_reset },
    { .name = "TTBR1", .cp = 15, .crm = 2, .opc1 = 1,
      .access = PL1_RW, .type = ARM_CP_64BIT, .readfn = ttbr164_read,
      .writefn = ttbr164_write, .resetfn = ttbr164_reset },
    REGINFO_SENTINEL
};

static int vbar_write(CPUARMState *env, const ARMCPRegInfo *ri, uint64_t value)
{
    CPREG_FIELD32(env, ri) = value & ~0x1f;
    return 0;
}

static const ARMCPRegInfo trustzone_cp_reginfo[] = {
    /* Dummy implementations of registers; we don't enforce the
     * 'secure mode only' access checks. TODO: revisit as part of
     * proper fake-trustzone support.
     */
    { .name = "SCR", .cp = 15, .crn = 1, .crm = 1, .opc1 = 0, .opc2 = 0,
      .access = PL1_RW, .fieldoffset = offsetof(CPUARMState, cp15.c1_scr),
      .resetvalue = 0 },
    { .name = "SDER", .cp = 15, .crn = 1, .crm = 1, .opc1 = 0, .opc2 = 1,
      .access = PL1_RW, .fieldoffset = offsetof(CPUARMState, cp15.c1_sedbg),
      .resetvalue = 0 },
    { .name = "NSACR", .cp = 15, .crn = 1, .crm = 1, .opc1 = 0, .opc2 = 2,
      .access = PL1_RW, .fieldoffset = offsetof(CPUARMState, cp15.c1_nseac),
      .resetvalue = 0 },
    { .name = "VBAR", .cp = 15, .crn = 12, .crm = 0, .opc1 = 0, .opc2 = 0,
      .access = PL1_RW, .fieldoffset = offsetof(CPUARMState, cp15.c12_vbar),
      .writefn = vbar_write, .resetvalue = 0 },
    { .name = "MVBAR", .cp = 15, .crn = 12, .crm = 0, .opc1 = 0, .opc2 = 1,
      .access = PL1_RW, .fieldoffset = offsetof(CPUARMState, cp15.c12_mvbar),
      .writefn = vbar_write, .resetvalue = 0 },
    REGINFO_SENTINEL
};

static int sctlr_write(CPUARMState *env, const ARMCPRegInfo *ri, uint64_t value)
{
    env->cp15.c1_sys = value;
    /* ??? Lots of these bits are not implemented.  */
    /* This may enable/disable the MMU, so do a TLB flush.  */
    tlb_flush(env, 1);
    return 0;
}

void register_cp_regs_for_features(ARMCPU *cpu)
{
    /* Register all the coprocessor registers based on feature bits */
    CPUARMState *env = &cpu->env;
    if (arm_feature(env, ARM_FEATURE_M)) {
        /* M profile has no coprocessor registers */
        return;
    }

    define_arm_cp_regs(cpu, cp_reginfo);
    if (arm_feature(env, ARM_FEATURE_V6)) {
        /* The ID registers all have impdef reset values */
        ARMCPRegInfo v6_idregs[] = {
            { .name = "ID_PFR0", .cp = 15, .crn = 0, .crm = 1,
              .opc1 = 0, .opc2 = 0, .access = PL1_R, .type = ARM_CP_CONST,
              .resetvalue = cpu->id_pfr0 },
            { .name = "ID_PFR1", .cp = 15, .crn = 0, .crm = 1,
              .opc1 = 0, .opc2 = 1, .access = PL1_R, .type = ARM_CP_CONST,
              .resetvalue = cpu->id_pfr1 },
            { .name = "ID_DFR0", .cp = 15, .crn = 0, .crm = 1,
              .opc1 = 0, .opc2 = 2, .access = PL1_R, .type = ARM_CP_CONST,
              .resetvalue = cpu->id_dfr0 },
            { .name = "ID_AFR0", .cp = 15, .crn = 0, .crm = 1,
              .opc1 = 0, .opc2 = 3, .access = PL1_R, .type = ARM_CP_CONST,
              .resetvalue = cpu->id_afr0 },
            { .name = "ID_MMFR0", .cp = 15, .crn = 0, .crm = 1,
              .opc1 = 0, .opc2 = 4, .access = PL1_R, .type = ARM_CP_CONST,
              .resetvalue = cpu->id_mmfr0 },
            { .name = "ID_MMFR1", .cp = 15, .crn = 0, .crm = 1,
              .opc1 = 0, .opc2 = 5, .access = PL1_R, .type = ARM_CP_CONST,
              .resetvalue = cpu->id_mmfr1 },
            { .name = "ID_MMFR2", .cp = 15, .crn = 0, .crm = 1,
              .opc1 = 0, .opc2 = 6, .access = PL1_R, .type = ARM_CP_CONST,
              .resetvalue = cpu->id_mmfr2 },
            { .name = "ID_MMFR3", .cp = 15, .crn = 0, .crm = 1,
              .opc1 = 0, .opc2 = 7, .access = PL1_R, .type = ARM_CP_CONST,
              .resetvalue = cpu->id_mmfr3 },
            { .name = "ID_ISAR0", .cp = 15, .crn = 0, .crm = 2,
              .opc1 = 0, .opc2 = 0, .access = PL1_R, .type = ARM_CP_CONST,
              .resetvalue = cpu->id_isar0 },
            { .name = "ID_ISAR1", .cp = 15, .crn = 0, .crm = 2,
              .opc1 = 0, .opc2 = 1, .access = PL1_R, .type = ARM_CP_CONST,
              .resetvalue = cpu->id_isar1 },
            { .name = "ID_ISAR2", .cp = 15, .crn = 0, .crm = 2,
              .opc1 = 0, .opc2 = 2, .access = PL1_R, .type = ARM_CP_CONST,
              .resetvalue = cpu->id_isar2 },
            { .name = "ID_ISAR3", .cp = 15, .crn = 0, .crm = 2,
              .opc1 = 0, .opc2 = 3, .access = PL1_R, .type = ARM_CP_CONST,
              .resetvalue = cpu->id_isar3 },
            { .name = "ID_ISAR4", .cp = 15, .crn = 0, .crm = 2,
              .opc1 = 0, .opc2 = 4, .access = PL1_R, .type = ARM_CP_CONST,
              .resetvalue = cpu->id_isar4 },
            { .name = "ID_ISAR5", .cp = 15, .crn = 0, .crm = 2,
              .opc1 = 0, .opc2 = 5, .access = PL1_R, .type = ARM_CP_CONST,
              .resetvalue = cpu->id_isar5 },
            /* 6..7 are as yet unallocated and must RAZ */
            { .name = "ID_ISAR6", .cp = 15, .crn = 0, .crm = 2,
              .opc1 = 0, .opc2 = 6, .access = PL1_R, .type = ARM_CP_CONST,
              .resetvalue = 0 },
            { .name = "ID_ISAR7", .cp = 15, .crn = 0, .crm = 2,
              .opc1 = 0, .opc2 = 7, .access = PL1_R, .type = ARM_CP_CONST,
              .resetvalue = 0 },
            REGINFO_SENTINEL
        };
        define_arm_cp_regs(cpu, v6_idregs);
        define_arm_cp_regs(cpu, v6_cp_reginfo);
    } else {
        define_arm_cp_regs(cpu, not_v6_cp_reginfo);
    }
    if (arm_feature(env, ARM_FEATURE_V6K)) {
        define_arm_cp_regs(cpu, v6k_cp_reginfo);
    }
    if (arm_feature(env, ARM_FEATURE_V7)) {
        /* v7 performance monitor control register: same implementor
         * field as main ID register, and we implement no event counters.
         */
        ARMCPRegInfo pmcr = {
            .name = "PMCR", .cp = 15, .crn = 9, .crm = 12, .opc1 = 0, .opc2 = 0,
            .access = PL0_RW, .resetvalue = cpu->midr & 0xff000000,
            .fieldoffset = offsetof(CPUARMState, cp15.c9_pmcr),
            .readfn = pmreg_read, .writefn = pmcr_write
        };
        ARMCPRegInfo clidr = {
            .name = "CLIDR", .cp = 15, .crn = 0, .crm = 0, .opc1 = 1, .opc2 = 1,
            .access = PL1_R, .type = ARM_CP_CONST, .resetvalue = cpu->clidr
        };
        define_one_arm_cp_reg(cpu, &pmcr);
        define_one_arm_cp_reg(cpu, &clidr);
        define_arm_cp_regs(cpu, v7_cp_reginfo);
    } else {
        define_arm_cp_regs(cpu, not_v7_cp_reginfo);
    }
    if (arm_feature(env, ARM_FEATURE_MPU)) {
        /* These are the MPU registers prior to PMSAv6. Any new
         * PMSA core later than the ARM946 will require that we
         * implement the PMSAv6 or PMSAv7 registers, which are
         * completely different.
         */
        assert(!arm_feature(env, ARM_FEATURE_V6));
        define_arm_cp_regs(cpu, pmsav5_cp_reginfo);
    } else {
        define_arm_cp_regs(cpu, vmsa_cp_reginfo);
    }
    if (arm_feature(env, ARM_FEATURE_THUMB2EE)) {
        define_arm_cp_regs(cpu, t2ee_cp_reginfo);
    }
    if (arm_feature(env, ARM_FEATURE_GENERIC_TIMER)) {
        define_arm_cp_regs(cpu, generic_timer_cp_reginfo);
    }
    if (arm_feature(env, ARM_FEATURE_VAPA)) {
        define_arm_cp_regs(cpu, vapa_cp_reginfo);
    }
    if (arm_feature(env, ARM_FEATURE_CACHE_TEST_CLEAN)) {
        define_arm_cp_regs(cpu, cache_test_clean_cp_reginfo);
    }
    if (arm_feature(env, ARM_FEATURE_CACHE_DIRTY_REG)) {
        define_arm_cp_regs(cpu, cache_dirty_status_cp_reginfo);
    }
    if (arm_feature(env, ARM_FEATURE_CACHE_BLOCK_OPS)) {
        define_arm_cp_regs(cpu, cache_block_ops_cp_reginfo);
    }
    if (arm_feature(env, ARM_FEATURE_OMAPCP)) {
        define_arm_cp_regs(cpu, omap_cp_reginfo);
    }
    if (arm_feature(env, ARM_FEATURE_STRONGARM)) {
        define_arm_cp_regs(cpu, strongarm_cp_reginfo);
    }
    if (arm_feature(env, ARM_FEATURE_XSCALE)) {
        define_arm_cp_regs(cpu, xscale_cp_reginfo);
    }
    if (arm_feature(env, ARM_FEATURE_DUMMY_C15_REGS)) {
        define_arm_cp_regs(cpu, dummy_c15_cp_reginfo);
    }
    if (arm_feature(env, ARM_FEATURE_MPIDR)) {
        define_arm_cp_regs(cpu, mpidr_cp_reginfo);
    }
    if (arm_feature(env, ARM_FEATURE_LPAE)) {
        define_arm_cp_regs(cpu, lpae_cp_reginfo);
    }
    if (arm_feature(env, ARM_FEATURE_TRUSTZONE)) {
        define_arm_cp_regs(cpu, trustzone_cp_reginfo);
    }
    /* Slightly awkwardly, the OMAP and StrongARM cores need all of
     * cp15 crn=0 to be writes-ignored, whereas for other cores they should
     * be read-only (ie write causes UNDEF exception).
     */
    {
        ARMCPRegInfo id_cp_reginfo[] = {
            /* Note that the MIDR isn't a simple constant register because
             * of the TI925 behaviour where writes to another register can
             * cause the MIDR value to change.
             */
            { .name = "MIDR",
              .cp = 15, .crn = 0, .crm = 0, .opc1 = 0, .opc2 = 0,
              .access = PL1_R, .resetvalue = cpu->midr,
              .writefn = arm_cp_write_ignore,
              .fieldoffset = offsetof(CPUARMState, cp15.c0_cpuid) },
            { .name = "CTR",
              .cp = 15, .crn = 0, .crm = 0, .opc1 = 0, .opc2 = 1,
              .access = PL1_R, .type = ARM_CP_CONST, .resetvalue = cpu->ctr },
            { .name = "TCMTR",
              .cp = 15, .crn = 0, .crm = 0, .opc1 = 0, .opc2 = 2,
              .access = PL1_R, .type = ARM_CP_CONST, .resetvalue = 0 },
            { .name = "TLBTR",
              .cp = 15, .crn = 0, .crm = 0, .opc1 = 0, .opc2 = 3,
              .access = PL1_R, .type = ARM_CP_CONST, .resetvalue = 0 },
            /* crn = 0 op1 = 0 crm = 3..7 : currently unassigned; we RAZ. */
            { .name = "DUMMY",
              .cp = 15, .crn = 0, .crm = 3, .opc1 = 0, .opc2 = CP_ANY,
              .access = PL1_R, .type = ARM_CP_CONST, .resetvalue = 0 },
            { .name = "DUMMY",
              .cp = 15, .crn = 0, .crm = 4, .opc1 = 0, .opc2 = CP_ANY,
              .access = PL1_R, .type = ARM_CP_CONST, .resetvalue = 0 },
            { .name = "DUMMY",
              .cp = 15, .crn = 0, .crm = 5, .opc1 = 0, .opc2 = CP_ANY,
              .access = PL1_R, .type = ARM_CP_CONST, .resetvalue = 0 },
            { .name = "DUMMY",
              .cp = 15, .crn = 0, .crm = 6, .opc1 = 0, .opc2 = CP_ANY,
              .access = PL1_R, .type = ARM_CP_CONST, .resetvalue = 0 },
            { .name = "DUMMY",
              .cp = 15, .crn = 0, .crm = 7, .opc1 = 0, .opc2 = CP_ANY,
              .access = PL1_R, .type = ARM_CP_CONST, .resetvalue = 0 },
            REGINFO_SENTINEL
        };
        ARMCPRegInfo crn0_wi_reginfo = {
            .name = "CRN0_WI", .cp = 15, .crn = 0, .crm = CP_ANY,
            .opc1 = CP_ANY, .opc2 = CP_ANY, .access = PL1_W,
            .type = ARM_CP_NOP | ARM_CP_OVERRIDE
        };
        if (arm_feature(env, ARM_FEATURE_OMAPCP) ||
            arm_feature(env, ARM_FEATURE_STRONGARM)) {
            ARMCPRegInfo *r;
            /* Register the blanket "writes ignored" value first to cover the
             * whole space. Then define the specific ID registers, but update
             * their access field to allow write access, so that they ignore
             * writes rather than causing them to UNDEF.
             */
            define_one_arm_cp_reg(cpu, &crn0_wi_reginfo);
            for (r = id_cp_reginfo; r->type != ARM_CP_SENTINEL; r++) {
                r->access = PL1_RW;
                define_one_arm_cp_reg(cpu, r);
            }
        } else {
            /* Just register the standard ID registers (read-only, meaning
             * that writes will UNDEF).
             */
            define_arm_cp_regs(cpu, id_cp_reginfo);
        }
    }

    if (arm_feature(env, ARM_FEATURE_AUXCR)) {
        ARMCPRegInfo auxcr = {
            .name = "AUXCR", .cp = 15, .crn = 1, .crm = 0, .opc1 = 0, .opc2 = 1,
            .access = PL1_RW, .type = ARM_CP_CONST,
            .resetvalue = cpu->reset_auxcr
        };
        define_one_arm_cp_reg(cpu, &auxcr);
    }

    /* Generic registers whose values depend on the implementation */
    {
        ARMCPRegInfo sctlr = {
            .name = "SCTLR", .cp = 15, .crn = 1, .crm = 0, .opc1 = 0, .opc2 = 0,
            .access = PL1_RW, .fieldoffset = offsetof(CPUARMState, cp15.c1_sys),
            .writefn = sctlr_write, .resetvalue = cpu->reset_sctlr
        };
        if (arm_feature(env, ARM_FEATURE_XSCALE)) {
            /* Normally we would always end the TB on an SCTLR write, but Linux
             * arch/arm/mach-pxa/sleep.S expects two instructions following
             * an MMU enable to execute from cache.  Imitate this behaviour.
             */
            sctlr.type |= ARM_CP_SUPPRESS_TB_END;
        }
        define_one_arm_cp_reg(cpu, &sctlr);
    }
}

ARMCPU *cpu_arm_init(const char *cpu_model)
{
    ARMCPU *cpu;
    CPUARMState *env;
    ObjectClass *oc;

    oc = cpu_class_by_name(TYPE_ARM_CPU, cpu_model);
    if (!oc) {
        return NULL;
    }
    cpu = ARM_CPU(object_new(object_class_get_name(oc)));
    env = &cpu->env;
    env->cpu_model_str = cpu_model;

    /* TODO this should be set centrally, once possible */
    object_property_set_bool(OBJECT(cpu), true, "realized", NULL);

    return cpu;
}

void arm_cpu_register_gdb_regs_for_features(ARMCPU *cpu)
{
    CPUARMState *env = &cpu->env;

    if (arm_feature(env, ARM_FEATURE_NEON)) {
        gdb_register_coprocessor(env, vfp_gdb_get_reg, vfp_gdb_set_reg,
                                 51, "arm-neon.xml", 0);
    } else if (arm_feature(env, ARM_FEATURE_VFP3)) {
        gdb_register_coprocessor(env, vfp_gdb_get_reg, vfp_gdb_set_reg,
                                 35, "arm-vfp3.xml", 0);
    } else if (arm_feature(env, ARM_FEATURE_VFP)) {
        gdb_register_coprocessor(env, vfp_gdb_get_reg, vfp_gdb_set_reg,
                                 19, "arm-vfp.xml", 0);
    }
}

/* Sort alphabetically by type name, except for "any". */
static gint arm_cpu_list_compare(gconstpointer a, gconstpointer b)
{
    ObjectClass *class_a = (ObjectClass *)a;
    ObjectClass *class_b = (ObjectClass *)b;
    const char *name_a, *name_b;

    name_a = object_class_get_name(class_a);
    name_b = object_class_get_name(class_b);
    if (strcmp(name_a, "any-" TYPE_ARM_CPU) == 0) {
        return 1;
    } else if (strcmp(name_b, "any-" TYPE_ARM_CPU) == 0) {
        return -1;
    } else {
        return strcmp(name_a, name_b);
    }
}

static void arm_cpu_list_entry(gpointer data, gpointer user_data)
{
    ObjectClass *oc = data;
    CPUListState *s = user_data;
    const char *typename;
    char *name;

    typename = object_class_get_name(oc);
    name = g_strndup(typename, strlen(typename) - strlen("-" TYPE_ARM_CPU));
    (*s->cpu_fprintf)(s->file, "  %s\n",
                      name);
    g_free(name);
}

void arm_cpu_list(FILE *f, fprintf_function cpu_fprintf)
{
    CPUListState s = {
        .file = f,
        .cpu_fprintf = cpu_fprintf,
    };
    GSList *list;

    list = object_class_get_list(TYPE_ARM_CPU, false);
    list = g_slist_sort(list, arm_cpu_list_compare);
    (*cpu_fprintf)(f, "Available CPUs:\n");
    g_slist_foreach(list, arm_cpu_list_entry, &s);
    g_slist_free(list);
}

void define_one_arm_cp_reg_with_opaque(ARMCPU *cpu,
                                       const ARMCPRegInfo *r, void *opaque)
{
    /* Define implementations of coprocessor registers.
     * We store these in a hashtable because typically
     * there are less than 150 registers in a space which
     * is 16*16*16*8*8 = 262144 in size.
     * Wildcarding is supported for the crm, opc1 and opc2 fields.
     * If a register is defined twice then the second definition is
     * used, so this can be used to define some generic registers and
     * then override them with implementation specific variations.
     * At least one of the original and the second definition should
     * include ARM_CP_OVERRIDE in its type bits -- this is just a guard
     * against accidental use.
     */
    int crm, opc1, opc2;
    int crmmin = (r->crm == CP_ANY) ? 0 : r->crm;
    int crmmax = (r->crm == CP_ANY) ? 15 : r->crm;
    int opc1min = (r->opc1 == CP_ANY) ? 0 : r->opc1;
    int opc1max = (r->opc1 == CP_ANY) ? 7 : r->opc1;
    int opc2min = (r->opc2 == CP_ANY) ? 0 : r->opc2;
    int opc2max = (r->opc2 == CP_ANY) ? 7 : r->opc2;
    /* 64 bit registers have only CRm and Opc1 fields */
    assert(!((r->type & ARM_CP_64BIT) && (r->opc2 || r->crn)));
    /* Check that the register definition has enough info to handle
     * reads and writes if they are permitted.
     */
    if (!(r->type & (ARM_CP_SPECIAL|ARM_CP_CONST))) {
        if (r->access & PL3_R) {
            assert(r->fieldoffset || r->readfn);
        }
        if (r->access & PL3_W) {
            assert(r->fieldoffset || r->writefn);
        }
    }
    /* Bad type field probably means missing sentinel at end of reg list */
    assert(cptype_valid(r->type));
    for (crm = crmmin; crm <= crmmax; crm++) {
        for (opc1 = opc1min; opc1 <= opc1max; opc1++) {
            for (opc2 = opc2min; opc2 <= opc2max; opc2++) {
                uint32_t *key = g_new(uint32_t, 1);
                ARMCPRegInfo *r2 = g_memdup(r, sizeof(ARMCPRegInfo));
                int is64 = (r->type & ARM_CP_64BIT) ? 1 : 0;
                *key = ENCODE_CP_REG(r->cp, is64, r->crn, crm, opc1, opc2);
                r2->opaque = opaque;
                /* Make sure reginfo passed to helpers for wildcarded regs
                 * has the correct crm/opc1/opc2 for this reg, not CP_ANY:
                 */
                r2->crm = crm;
                r2->opc1 = opc1;
                r2->opc2 = opc2;
                /* Overriding of an existing definition must be explicitly
                 * requested.
                 */
                if (!(r->type & ARM_CP_OVERRIDE)) {
                    ARMCPRegInfo *oldreg;
                    oldreg = g_hash_table_lookup(cpu->cp_regs, key);
                    if (oldreg && !(oldreg->type & ARM_CP_OVERRIDE)) {
                        fprintf(stderr, "Register redefined: cp=%d %d bit "
                                "crn=%d crm=%d opc1=%d opc2=%d, "
                                "was %s, now %s\n", r2->cp, 32 + 32 * is64,
                                r2->crn, r2->crm, r2->opc1, r2->opc2,
                                oldreg->name, r2->name);
                        assert(0);
                    }
                }
                g_hash_table_insert(cpu->cp_regs, key, r2);
            }
        }
    }
}

void define_arm_cp_regs_with_opaque(ARMCPU *cpu,
                                    const ARMCPRegInfo *regs, void *opaque)
{
    /* Define a whole list of registers */
    const ARMCPRegInfo *r;
    for (r = regs; r->type != ARM_CP_SENTINEL; r++) {
        define_one_arm_cp_reg_with_opaque(cpu, r, opaque);
    }
}

const ARMCPRegInfo *get_arm_cp_reginfo(ARMCPU *cpu, uint32_t encoded_cp)
{
    return g_hash_table_lookup(cpu->cp_regs, &encoded_cp);
}

int arm_cp_write_ignore(CPUARMState *env, const ARMCPRegInfo *ri,
                        uint64_t value)
{
    /* Helper coprocessor write function for write-ignore registers */
    return 0;
}

int arm_cp_read_zero(CPUARMState *env, const ARMCPRegInfo *ri, uint64_t *value)
{
    /* Helper coprocessor write function for read-as-zero registers */
    *value = 0;
    return 0;
}

static int bad_mode_switch(CPUARMState *env, int mode)
{
    /* Return true if it is not valid for us to switch to
     * this CPU mode (ie all the UNPREDICTABLE cases in
     * the ARM ARM CPSRWriteByInstr pseudocode).
     */
    switch (mode) {
    case ARM_CPU_MODE_USR:
    case ARM_CPU_MODE_SYS:
    case ARM_CPU_MODE_SVC:
    case ARM_CPU_MODE_ABT:
    case ARM_CPU_MODE_UND:
    case ARM_CPU_MODE_IRQ:
    case ARM_CPU_MODE_FIQ:
        return 0;
    default:
        return 1;
    }
}

uint32_t cpsr_read(CPUARMState *env)
{
    int ZF;
    ZF = (env->ZF == 0);
    return env->uncached_cpsr | (env->NF & 0x80000000) | (ZF << 30) |
        (env->CF << 29) | ((env->VF & 0x80000000) >> 3) | (env->QF << 27)
        | (env->thumb << 5) | ((env->condexec_bits & 3) << 25)
        | ((env->condexec_bits & 0xfc) << 8)
        | (env->GE << 16);
}

void cpsr_write(CPUARMState *env, uint32_t val, uint32_t mask)
{
    if (mask & CPSR_NZCV) {
        env->ZF = (~val) & CPSR_Z;
        env->NF = val;
        env->CF = (val >> 29) & 1;
        env->VF = (val << 3) & 0x80000000;
    }
    if (mask & CPSR_Q)
        env->QF = ((val & CPSR_Q) != 0);
    if (mask & CPSR_T)
        env->thumb = ((val & CPSR_T) != 0);
    if (mask & CPSR_IT_0_1) {
        env->condexec_bits &= ~3;
        env->condexec_bits |= (val >> 25) & 3;
    }
    if (mask & CPSR_IT_2_7) {
        env->condexec_bits &= 3;
        env->condexec_bits |= (val >> 8) & 0xfc;
    }
    if (mask & CPSR_GE) {
        env->GE = (val >> 16) & 0xf;
    }

    if ((env->uncached_cpsr ^ val) & mask & CPSR_M) {
        if (bad_mode_switch(env, val & CPSR_M)) {
            /* Attempt to switch to an invalid mode: this is UNPREDICTABLE.
             * We choose to ignore the attempt and leave the CPSR M field
             * untouched.
             */
            mask &= ~CPSR_M;
        } else {
            switch_mode(env, val & CPSR_M);
        }
    }
    mask &= ~CACHED_CPSR_BITS;
    env->uncached_cpsr = (env->uncached_cpsr & ~mask) | (val & mask);
}

/* Sign/zero extend */
uint32_t HELPER(sxtb16)(uint32_t x)
{
    uint32_t res;
    res = (uint16_t)(int8_t)x;
    res |= (uint32_t)(int8_t)(x >> 16) << 16;
    return res;
}

uint32_t HELPER(uxtb16)(uint32_t x)
{
    uint32_t res;
    res = (uint16_t)(uint8_t)x;
    res |= (uint32_t)(uint8_t)(x >> 16) << 16;
    return res;
}

uint32_t HELPER(clz)(uint32_t x)
{
    return clz32(x);
}

int32_t HELPER(sdiv)(int32_t num, int32_t den)
{
    if (den == 0)
      return 0;
    if (num == INT_MIN && den == -1)
      return INT_MIN;
    return num / den;
}

uint32_t HELPER(udiv)(uint32_t num, uint32_t den)
{
    if (den == 0)
      return 0;
    return num / den;
}

uint32_t HELPER(rbit)(uint32_t x)
{
    x =  ((x & 0xff000000) >> 24)
       | ((x & 0x00ff0000) >> 8)
       | ((x & 0x0000ff00) << 8)
       | ((x & 0x000000ff) << 24);
    x =  ((x & 0xf0f0f0f0) >> 4)
       | ((x & 0x0f0f0f0f) << 4);
    x =  ((x & 0x88888888) >> 3)
       | ((x & 0x44444444) >> 1)
       | ((x & 0x22222222) << 1)
       | ((x & 0x11111111) << 3);
    return x;
}

#if defined(CONFIG_USER_ONLY)

void arm_cpu_do_interrupt(CPUState *cs)
{
    ARMCPU *cpu = ARM_CPU(cs);
    CPUARMState *env = &cpu->env;

    env->exception_index = -1;
}

int cpu_arm_handle_mmu_fault (CPUARMState *env, target_ulong address, int rw,
                              int mmu_idx)
{
    if (rw == 2) {
        env->exception_index = EXCP_PREFETCH_ABORT;
        env->cp15.c6_insn = address;
    } else {
        env->exception_index = EXCP_DATA_ABORT;
        env->cp15.c6_data = address;
    }
    return 1;
}

/* These should probably raise undefined insn exceptions.  */
void HELPER(v7m_msr)(CPUARMState *env, uint32_t reg, uint32_t val)
{
    cpu_abort(env, "v7m_mrs %d\n", reg);
}

uint32_t HELPER(v7m_mrs)(CPUARMState *env, uint32_t reg)
{
    cpu_abort(env, "v7m_mrs %d\n", reg);
    return 0;
}

void switch_mode(CPUARMState *env, int mode)
{
    if (mode != ARM_CPU_MODE_USR)
        cpu_abort(env, "Tried to switch out of user mode\n");
}

void HELPER(set_r13_banked)(CPUARMState *env, uint32_t mode, uint32_t val)
{
    cpu_abort(env, "banked r13 write\n");
}

uint32_t HELPER(get_r13_banked)(CPUARMState *env, uint32_t mode)
{
    cpu_abort(env, "banked r13 read\n");
    return 0;
}

#else

/* Map CPU modes onto saved register banks.  */
<<<<<<< HEAD
int bank_number(CPUARMState *env, int mode)
=======
int bank_number(int mode)
>>>>>>> fe6344a0
{
    switch (mode) {
    case ARM_CPU_MODE_USR:
    case ARM_CPU_MODE_SYS:
        return 0;
    case ARM_CPU_MODE_SVC:
        return 1;
    case ARM_CPU_MODE_ABT:
        return 2;
    case ARM_CPU_MODE_UND:
        return 3;
    case ARM_CPU_MODE_IRQ:
        return 4;
    case ARM_CPU_MODE_FIQ:
        return 5;
    case ARM_CPU_MODE_SMC:
        return 6;
    }
    hw_error("bank number requested for bad CPSR mode value 0x%x\n", mode);
}

void switch_mode(CPUARMState *env, int mode)
{
    int old_mode;
    int i;

    old_mode = env->uncached_cpsr & CPSR_M;
    if (mode == old_mode)
        return;

    if (old_mode == ARM_CPU_MODE_FIQ) {
        memcpy (env->fiq_regs, env->regs + 8, 5 * sizeof(uint32_t));
        memcpy (env->regs + 8, env->usr_regs, 5 * sizeof(uint32_t));
    } else if (mode == ARM_CPU_MODE_FIQ) {
        memcpy (env->usr_regs, env->regs + 8, 5 * sizeof(uint32_t));
        memcpy (env->regs + 8, env->fiq_regs, 5 * sizeof(uint32_t));
    }

    i = bank_number(old_mode);
    env->banked_r13[i] = env->regs[13];
    env->banked_r14[i] = env->regs[14];
    env->banked_spsr[i] = env->spsr;

    i = bank_number(mode);
    env->regs[13] = env->banked_r13[i];
    env->regs[14] = env->banked_r14[i];
    env->spsr = env->banked_spsr[i];
}

static void v7m_push(CPUARMState *env, uint32_t val)
{
    env->regs[13] -= 4;
    stl_phys(env->regs[13], val);
}

static uint32_t v7m_pop(CPUARMState *env)
{
    uint32_t val;
    val = ldl_phys(env->regs[13]);
    env->regs[13] += 4;
    return val;
}

/* Switch to V7M main or process stack pointer.  */
static void switch_v7m_sp(CPUARMState *env, int process)
{
    uint32_t tmp;
    if (env->v7m.current_sp != process) {
        tmp = env->v7m.other_sp;
        env->v7m.other_sp = env->regs[13];
        env->regs[13] = tmp;
        env->v7m.current_sp = process;
    }
}

static void do_v7m_exception_exit(CPUARMState *env)
{
    uint32_t type;
    uint32_t xpsr;

    type = env->regs[15];
    if (env->v7m.exception != 0)
        armv7m_nvic_complete_irq(env->nvic, env->v7m.exception);

    /* Switch to the target stack.  */
    switch_v7m_sp(env, (type & 4) != 0);
    /* Pop registers.  */
    env->regs[0] = v7m_pop(env);
    env->regs[1] = v7m_pop(env);
    env->regs[2] = v7m_pop(env);
    env->regs[3] = v7m_pop(env);
    env->regs[12] = v7m_pop(env);
    env->regs[14] = v7m_pop(env);
    env->regs[15] = v7m_pop(env);
    xpsr = v7m_pop(env);
    xpsr_write(env, xpsr, 0xfffffdff);
    /* Undo stack alignment.  */
    if (xpsr & 0x200)
        env->regs[13] |= 4;
    /* ??? The exception return type specifies Thread/Handler mode.  However
       this is also implied by the xPSR value. Not sure what to do
       if there is a mismatch.  */
    /* ??? Likewise for mismatches between the CONTROL register and the stack
       pointer.  */
}

void arm_v7m_cpu_do_interrupt(CPUState *cs)
{
    ARMCPU *cpu = ARM_CPU(cs);
    CPUARMState *env = &cpu->env;
    uint32_t xpsr = xpsr_read(env);
    uint32_t lr;
    uint32_t addr;

    lr = 0xfffffff1;
    if (env->v7m.current_sp)
        lr |= 4;
    if (env->v7m.exception == 0)
        lr |= 8;

    /* For exceptions we just mark as pending on the NVIC, and let that
       handle it.  */
    /* TODO: Need to escalate if the current priority is higher than the
       one we're raising.  */
    switch (env->exception_index) {
    case EXCP_UDEF:
        armv7m_nvic_set_pending(env->nvic, ARMV7M_EXCP_USAGE);
        return;
    case EXCP_SWI:
        /* The PC already points to the next instruction.  */
        armv7m_nvic_set_pending(env->nvic, ARMV7M_EXCP_SVC);
        return;
    case EXCP_PREFETCH_ABORT:
    case EXCP_DATA_ABORT:
        armv7m_nvic_set_pending(env->nvic, ARMV7M_EXCP_MEM);
        return;
    case EXCP_BKPT:
        if (semihosting_enabled) {
            int nr;
            nr = arm_lduw_code(env, env->regs[15], env->bswap_code) & 0xff;
            if (nr == 0xab) {
                env->regs[15] += 2;
                env->regs[0] = do_arm_semihosting(env);
                return;
            }
        }
        armv7m_nvic_set_pending(env->nvic, ARMV7M_EXCP_DEBUG);
        return;
    case EXCP_IRQ:
        env->v7m.exception = armv7m_nvic_acknowledge_irq(env->nvic);
        break;
    case EXCP_EXCEPTION_EXIT:
        do_v7m_exception_exit(env);
        return;
    default:
        cpu_abort(env, "Unhandled exception 0x%x\n", env->exception_index);
        return; /* Never happens.  Keep compiler happy.  */
    }

    /* Align stack pointer.  */
    /* ??? Should only do this if Configuration Control Register
       STACKALIGN bit is set.  */
    if (env->regs[13] & 4) {
        env->regs[13] -= 4;
        xpsr |= 0x200;
    }
    /* Switch to the handler mode.  */
    v7m_push(env, xpsr);
    v7m_push(env, env->regs[15]);
    v7m_push(env, env->regs[14]);
    v7m_push(env, env->regs[12]);
    v7m_push(env, env->regs[3]);
    v7m_push(env, env->regs[2]);
    v7m_push(env, env->regs[1]);
    v7m_push(env, env->regs[0]);
    switch_v7m_sp(env, 0);
    /* Clear IT bits */
    env->condexec_bits = 0;
    env->regs[14] = lr;
    addr = ldl_phys(env->v7m.vecbase + env->v7m.exception * 4);
    env->regs[15] = addr & 0xfffffffe;
    env->thumb = addr & 1;
}

/* Handle a CPU exception.  */
void arm_cpu_do_interrupt(CPUState *cs)
{
    ARMCPU *cpu = ARM_CPU(cs);
    CPUARMState *env = &cpu->env;
    uint32_t addr;
    uint32_t mask;
    int new_mode;
    uint32_t offset;

    assert(!IS_M(env));

    /* TODO: Vectored interrupt controller.  */
    switch (env->exception_index) {
    case EXCP_UDEF:
        new_mode = ARM_CPU_MODE_UND;
        addr = 0x04;
        mask = CPSR_I;
        if (env->thumb)
            offset = 2;
        else
            offset = 4;
        break;
    case EXCP_SWI:
        if (semihosting_enabled) {
            /* Check for semihosting interrupt.  */
            if (env->thumb) {
                mask = arm_lduw_code(env, env->regs[15] - 2, env->bswap_code)
                    & 0xff;
            } else {
                mask = arm_ldl_code(env, env->regs[15] - 4, env->bswap_code)
                    & 0xffffff;
            }
            /* Only intercept calls from privileged modes, to provide some
               semblance of security.  */
            if (((mask == 0x123456 && !env->thumb)
                    || (mask == 0xab && env->thumb))
                  && (env->uncached_cpsr & CPSR_M) != ARM_CPU_MODE_USR) {
                env->regs[0] = do_arm_semihosting(env);
                return;
            }
        }
        new_mode = ARM_CPU_MODE_SVC;
        addr = 0x08;
        mask = CPSR_I;
        /* The PC already points to the next instruction.  */
        offset = 0;
        break;
    case EXCP_BKPT:
        /* See if this is a semihosting syscall.  */
        if (env->thumb && semihosting_enabled) {
            mask = arm_lduw_code(env, env->regs[15], env->bswap_code) & 0xff;
            if (mask == 0xab
                  && (env->uncached_cpsr & CPSR_M) != ARM_CPU_MODE_USR) {
                env->regs[15] += 2;
                env->regs[0] = do_arm_semihosting(env);
                return;
            }
        }
        env->cp15.c5_insn = 2;
        /* Fall through to prefetch abort.  */
    case EXCP_PREFETCH_ABORT:
        new_mode = ARM_CPU_MODE_ABT;
        addr = 0x0c;
        mask = CPSR_A | CPSR_I;
        offset = 4;
        break;
    case EXCP_DATA_ABORT:
        new_mode = ARM_CPU_MODE_ABT;
        addr = 0x10;
        mask = CPSR_A | CPSR_I;
        offset = 8;
        break;
    case EXCP_IRQ:
        new_mode = ARM_CPU_MODE_IRQ;
        addr = 0x18;
        /* Disable IRQ and imprecise data aborts.  */
        mask = CPSR_A | CPSR_I;
        offset = 4;
        break;
    case EXCP_FIQ:
        new_mode = ARM_CPU_MODE_FIQ;
        addr = 0x1c;
        /* Disable FIQ, IRQ and imprecise data aborts.  */
        mask = CPSR_A | CPSR_I | CPSR_F;
        offset = 4;
        break;
    case EXCP_SMC:
        if (semihosting_enabled) {
            cpu_abort(env, "SMC handling under semihosting not implemented\n");
            return;
        }
        if ((env->uncached_cpsr & CPSR_M) == ARM_CPU_MODE_SMC) {
            env->cp15.c1_scr &= ~1;
        }
        offset = env->thumb ? 2 : 0;
        new_mode = ARM_CPU_MODE_SMC;
        addr = 0x08;
        mask = CPSR_A | CPSR_I | CPSR_F;
        break;
    default:
        cpu_abort(env, "Unhandled exception 0x%x\n", env->exception_index);
        return; /* Never happens.  Keep compiler happy.  */
    }
    if (arm_feature(env, ARM_FEATURE_TRUSTZONE)) {
        if (new_mode == ARM_CPU_MODE_SMC ||
            (env->uncached_cpsr & CPSR_M) == ARM_CPU_MODE_SMC) {
            addr += env->cp15.c12_mvbar;
        } else {
            if (env->cp15.c1_sys & (1 << 13)) {
                addr += 0xffff0000;
            } else {
                addr += env->cp15.c12_vbar;
            }
        }
    } else {
        /* High vectors.  */
        if (env->cp15.c1_sys & (1 << 13)) {
            addr += 0xffff0000;
        }
    }
    switch_mode (env, new_mode);
    env->spsr = cpsr_read(env);
    /* Clear IT bits.  */
    env->condexec_bits = 0;
    /* Switch to the new mode, and to the correct instruction set.  */
    env->uncached_cpsr = (env->uncached_cpsr & ~CPSR_M) | new_mode;
    env->uncached_cpsr |= mask;
    /* this is a lie, as the was no c1_sys on V4T/V5, but who cares
     * and we should just guard the thumb mode on V4 */
    if (arm_feature(env, ARM_FEATURE_V4T)) {
        env->thumb = (env->cp15.c1_sys & (1 << 30)) != 0;
    }
    env->regs[14] = env->regs[15] + offset;
    env->regs[15] = addr;
    cs->interrupt_request |= CPU_INTERRUPT_EXITTB;
}

/* Check section/page access permissions.
   Returns the page protection flags, or zero if the access is not
   permitted.  */
static inline int check_ap(CPUARMState *env, int ap, int domain_prot,
                           int access_type, int is_user)
{
  int prot_ro;

  if (domain_prot == 3) {
    return PAGE_READ | PAGE_WRITE;
  }

  if (access_type == 1)
      prot_ro = 0;
  else
      prot_ro = PAGE_READ;

  switch (ap) {
  case 0:
      if (access_type == 1)
          return 0;
      switch ((env->cp15.c1_sys >> 8) & 3) {
      case 1:
          return is_user ? 0 : PAGE_READ;
      case 2:
          return PAGE_READ;
      default:
          return 0;
      }
  case 1:
      return is_user ? 0 : PAGE_READ | PAGE_WRITE;
  case 2:
      if (is_user)
          return prot_ro;
      else
          return PAGE_READ | PAGE_WRITE;
  case 3:
      return PAGE_READ | PAGE_WRITE;
  case 4: /* Reserved.  */
      return 0;
  case 5:
      return is_user ? 0 : prot_ro;
  case 6:
      return prot_ro;
  case 7:
      if (!arm_feature (env, ARM_FEATURE_V6K))
          return 0;
      return prot_ro;
  default:
      abort();
  }
}

static uint32_t get_level1_table_address(CPUARMState *env, uint32_t address)
{
    uint32_t table;

    if (address & env->cp15.c2_mask)
        table = env->cp15.c2_base1 & 0xffffc000;
    else
        table = env->cp15.c2_base0 & env->cp15.c2_base_mask;

    table |= (address >> 18) & 0x3ffc;
    return table;
}

static int get_phys_addr_v5(CPUARMState *env, uint32_t address, int access_type,
                            int is_user, hwaddr *phys_ptr,
                            int *prot, target_ulong *page_size)
{
    int code;
    uint32_t table;
    uint32_t desc;
    int type;
    int ap;
    int domain;
    int domain_prot;
    hwaddr phys_addr;

    /* Pagetable walk.  */
    /* Lookup l1 descriptor.  */
    table = get_level1_table_address(env, address);
    desc = ldl_phys(table);
    type = (desc & 3);
    domain = (desc >> 5) & 0x0f;
    domain_prot = (env->cp15.c3 >> (domain * 2)) & 3;
    if (type == 0) {
        /* Section translation fault.  */
        code = 5;
        goto do_fault;
    }
    if (domain_prot == 0 || domain_prot == 2) {
        if (type == 2)
            code = 9; /* Section domain fault.  */
        else
            code = 11; /* Page domain fault.  */
        goto do_fault;
    }
    if (type == 2) {
        /* 1Mb section.  */
        phys_addr = (desc & 0xfff00000) | (address & 0x000fffff);
        ap = (desc >> 10) & 3;
        code = 13;
        *page_size = 1024 * 1024;
    } else {
        /* Lookup l2 entry.  */
	if (type == 1) {
	    /* Coarse pagetable.  */
	    table = (desc & 0xfffffc00) | ((address >> 10) & 0x3fc);
	} else {
	    /* Fine pagetable.  */
	    table = (desc & 0xfffff000) | ((address >> 8) & 0xffc);
	}
        desc = ldl_phys(table);
        switch (desc & 3) {
        case 0: /* Page translation fault.  */
            code = 7;
            goto do_fault;
        case 1: /* 64k page.  */
            phys_addr = (desc & 0xffff0000) | (address & 0xffff);
            ap = (desc >> (4 + ((address >> 13) & 6))) & 3;
            *page_size = 0x10000;
            break;
        case 2: /* 4k page.  */
            phys_addr = (desc & 0xfffff000) | (address & 0xfff);
            ap = (desc >> (4 + ((address >> 13) & 6))) & 3;
            *page_size = 0x1000;
            break;
        case 3: /* 1k page.  */
	    if (type == 1) {
		if (arm_feature(env, ARM_FEATURE_XSCALE)) {
		    phys_addr = (desc & 0xfffff000) | (address & 0xfff);
		} else {
		    /* Page translation fault.  */
		    code = 7;
		    goto do_fault;
		}
	    } else {
		phys_addr = (desc & 0xfffffc00) | (address & 0x3ff);
	    }
            ap = (desc >> 4) & 3;
            *page_size = 0x400;
            break;
        default:
            /* Never happens, but compiler isn't smart enough to tell.  */
            abort();
        }
        code = 15;
    }
    *prot = check_ap(env, ap, domain_prot, access_type, is_user);
    if (!*prot) {
        /* Access permission fault.  */
        goto do_fault;
    }
    *prot |= PAGE_EXEC;
    *phys_ptr = phys_addr;
    return 0;
do_fault:
    return code | (domain << 4);
}

static int get_phys_addr_v6(CPUARMState *env, uint32_t address, int access_type,
                            int is_user, hwaddr *phys_ptr,
                            int *prot, target_ulong *page_size)
{
    int code;
    uint32_t table;
    uint32_t desc;
    uint32_t xn;
    uint32_t pxn = 0;
    int type;
    int ap;
    int domain = 0;
    int domain_prot;
    hwaddr phys_addr;

    /* Pagetable walk.  */
    /* Lookup l1 descriptor.  */
    table = get_level1_table_address(env, address);
    desc = ldl_phys(table);
    type = (desc & 3);
    if (type == 0 || (type == 3 && !arm_feature(env, ARM_FEATURE_PXN))) {
        /* Section translation fault, or attempt to use the encoding
         * which is Reserved on implementations without PXN.
         */
        code = 5;
        goto do_fault;
    }
    if ((type == 1) || !(desc & (1 << 18))) {
        /* Page or Section.  */
        domain = (desc >> 5) & 0x0f;
    }
    domain_prot = (env->cp15.c3 >> (domain * 2)) & 3;
    if (domain_prot == 0 || domain_prot == 2) {
        if (type != 1) {
            code = 9; /* Section domain fault.  */
        } else {
            code = 11; /* Page domain fault.  */
        }
        goto do_fault;
    }
    if (type != 1) {
        if (desc & (1 << 18)) {
            /* Supersection.  */
            phys_addr = (desc & 0xff000000) | (address & 0x00ffffff);
            *page_size = 0x1000000;
        } else {
            /* Section.  */
            phys_addr = (desc & 0xfff00000) | (address & 0x000fffff);
            *page_size = 0x100000;
        }
        ap = ((desc >> 10) & 3) | ((desc >> 13) & 4);
        xn = desc & (1 << 4);
        pxn = desc & 1;
        code = 13;
    } else {
        if (arm_feature(env, ARM_FEATURE_PXN)) {
            pxn = (desc >> 2) & 1;
        }
        /* Lookup l2 entry.  */
        table = (desc & 0xfffffc00) | ((address >> 10) & 0x3fc);
        desc = ldl_phys(table);
        ap = ((desc >> 4) & 3) | ((desc >> 7) & 4);
        switch (desc & 3) {
        case 0: /* Page translation fault.  */
            code = 7;
            goto do_fault;
        case 1: /* 64k page.  */
            phys_addr = (desc & 0xffff0000) | (address & 0xffff);
            xn = desc & (1 << 15);
            *page_size = 0x10000;
            break;
        case 2: case 3: /* 4k page.  */
            phys_addr = (desc & 0xfffff000) | (address & 0xfff);
            xn = desc & 1;
            *page_size = 0x1000;
            break;
        default:
            /* Never happens, but compiler isn't smart enough to tell.  */
            abort();
        }
        code = 15;
    }
    if (domain_prot == 3) {
        *prot = PAGE_READ | PAGE_WRITE | PAGE_EXEC;
    } else {
        if (pxn && !is_user) {
            xn = 1;
        }
        if (xn && access_type == 2)
            goto do_fault;

        /* The simplified model uses AP[0] as an access control bit.  */
        if ((env->cp15.c1_sys & (1 << 29)) && (ap & 1) == 0) {
            /* Access flag fault.  */
            code = (code == 15) ? 6 : 3;
            goto do_fault;
        }
        *prot = check_ap(env, ap, domain_prot, access_type, is_user);
        if (!*prot) {
            /* Access permission fault.  */
            goto do_fault;
        }
        if (!xn) {
            *prot |= PAGE_EXEC;
        }
    }
    *phys_ptr = phys_addr;
    return 0;
do_fault:
    return code | (domain << 4);
}

/* Fault type for long-descriptor MMU fault reporting; this corresponds
 * to bits [5..2] in the STATUS field in long-format DFSR/IFSR.
 */
typedef enum {
    translation_fault = 1,
    access_fault = 2,
    permission_fault = 3,
} MMUFaultType;

static int get_phys_addr_lpae(CPUARMState *env, uint32_t address,
                              int access_type, int is_user,
                              hwaddr *phys_ptr, int *prot,
                              target_ulong *page_size_ptr)
{
    /* Read an LPAE long-descriptor translation table. */
    MMUFaultType fault_type = translation_fault;
    uint32_t level = 1;
    uint32_t epd;
    uint32_t tsz;
    uint64_t ttbr;
    int ttbr_select;
    int n;
    hwaddr descaddr;
    uint32_t tableattrs;
    target_ulong page_size;
    uint32_t attrs;

    /* Determine whether this address is in the region controlled by
     * TTBR0 or TTBR1 (or if it is in neither region and should fault).
     * This is a Non-secure PL0/1 stage 1 translation, so controlled by
     * TTBCR/TTBR0/TTBR1 in accordance with ARM ARM DDI0406C table B-32:
     */
    uint32_t t0sz = extract32(env->cp15.c2_control, 0, 3);
    uint32_t t1sz = extract32(env->cp15.c2_control, 16, 3);
    if (t0sz && !extract32(address, 32 - t0sz, t0sz)) {
        /* there is a ttbr0 region and we are in it (high bits all zero) */
        ttbr_select = 0;
    } else if (t1sz && !extract32(~address, 32 - t1sz, t1sz)) {
        /* there is a ttbr1 region and we are in it (high bits all one) */
        ttbr_select = 1;
    } else if (!t0sz) {
        /* ttbr0 region is "everything not in the ttbr1 region" */
        ttbr_select = 0;
    } else if (!t1sz) {
        /* ttbr1 region is "everything not in the ttbr0 region" */
        ttbr_select = 1;
    } else {
        /* in the gap between the two regions, this is a Translation fault */
        fault_type = translation_fault;
        goto do_fault;
    }

    /* Note that QEMU ignores shareability and cacheability attributes,
     * so we don't need to do anything with the SH, ORGN, IRGN fields
     * in the TTBCR.  Similarly, TTBCR:A1 selects whether we get the
     * ASID from TTBR0 or TTBR1, but QEMU's TLB doesn't currently
     * implement any ASID-like capability so we can ignore it (instead
     * we will always flush the TLB any time the ASID is changed).
     */
    if (ttbr_select == 0) {
        ttbr = ((uint64_t)env->cp15.c2_base0_hi << 32) | env->cp15.c2_base0;
        epd = extract32(env->cp15.c2_control, 7, 1);
        tsz = t0sz;
    } else {
        ttbr = ((uint64_t)env->cp15.c2_base1_hi << 32) | env->cp15.c2_base1;
        epd = extract32(env->cp15.c2_control, 23, 1);
        tsz = t1sz;
    }

    if (epd) {
        /* Translation table walk disabled => Translation fault on TLB miss */
        goto do_fault;
    }

    /* If the region is small enough we will skip straight to a 2nd level
     * lookup. This affects the number of bits of the address used in
     * combination with the TTBR to find the first descriptor. ('n' here
     * matches the usage in the ARM ARM sB3.6.6, where bits [39..n] are
     * from the TTBR, [n-1..3] from the vaddr, and [2..0] always zero).
     */
    if (tsz > 1) {
        level = 2;
        n = 14 - tsz;
    } else {
        n = 5 - tsz;
    }

    /* Clear the vaddr bits which aren't part of the within-region address,
     * so that we don't have to special case things when calculating the
     * first descriptor address.
     */
    address &= (0xffffffffU >> tsz);

    /* Now we can extract the actual base address from the TTBR */
    descaddr = extract64(ttbr, 0, 40);
    descaddr &= ~((1ULL << n) - 1);

    tableattrs = 0;
    for (;;) {
        uint64_t descriptor;

        descaddr |= ((address >> (9 * (4 - level))) & 0xff8);
        descriptor = ldq_phys(descaddr);
        if (!(descriptor & 1) ||
            (!(descriptor & 2) && (level == 3))) {
            /* Invalid, or the Reserved level 3 encoding */
            goto do_fault;
        }
        descaddr = descriptor & 0xfffffff000ULL;

        if ((descriptor & 2) && (level < 3)) {
            /* Table entry. The top five bits are attributes which  may
             * propagate down through lower levels of the table (and
             * which are all arranged so that 0 means "no effect", so
             * we can gather them up by ORing in the bits at each level).
             */
            tableattrs |= extract64(descriptor, 59, 5);
            level++;
            continue;
        }
        /* Block entry at level 1 or 2, or page entry at level 3.
         * These are basically the same thing, although the number
         * of bits we pull in from the vaddr varies.
         */
        page_size = (1 << (39 - (9 * level)));
        descaddr |= (address & (page_size - 1));
        /* Extract attributes from the descriptor and merge with table attrs */
        attrs = extract64(descriptor, 2, 10)
            | (extract64(descriptor, 52, 12) << 10);
        attrs |= extract32(tableattrs, 0, 2) << 11; /* XN, PXN */
        attrs |= extract32(tableattrs, 3, 1) << 5; /* APTable[1] => AP[2] */
        /* The sense of AP[1] vs APTable[0] is reversed, as APTable[0] == 1
         * means "force PL1 access only", which means forcing AP[1] to 0.
         */
        if (extract32(tableattrs, 2, 1)) {
            attrs &= ~(1 << 4);
        }
        /* Since we're always in the Non-secure state, NSTable is ignored. */
        break;
    }
    /* Here descaddr is the final physical address, and attributes
     * are all in attrs.
     */
    fault_type = access_fault;
    if ((attrs & (1 << 8)) == 0) {
        /* Access flag */
        goto do_fault;
    }
    fault_type = permission_fault;
    if (is_user && !(attrs & (1 << 4))) {
        /* Unprivileged access not enabled */
        goto do_fault;
    }
    *prot = PAGE_READ | PAGE_WRITE | PAGE_EXEC;
    if (attrs & (1 << 12) || (!is_user && (attrs & (1 << 11)))) {
        /* XN or PXN */
        if (access_type == 2) {
            goto do_fault;
        }
        *prot &= ~PAGE_EXEC;
    }
    if (attrs & (1 << 5)) {
        /* Write access forbidden */
        if (access_type == 1) {
            goto do_fault;
        }
        *prot &= ~PAGE_WRITE;
    }

    *phys_ptr = descaddr;
    *page_size_ptr = page_size;
    return 0;

do_fault:
    /* Long-descriptor format IFSR/DFSR value */
    return (1 << 9) | (fault_type << 2) | level;
}

static int get_phys_addr_mpu(CPUARMState *env, uint32_t address,
                             int access_type, int is_user,
                             hwaddr *phys_ptr, int *prot)
{
    int n;
    uint32_t mask;
    uint32_t base;

    *phys_ptr = address;
    for (n = 7; n >= 0; n--) {
	base = env->cp15.c6_region[n];
	if ((base & 1) == 0)
	    continue;
	mask = 1 << ((base >> 1) & 0x1f);
	/* Keep this shift separate from the above to avoid an
	   (undefined) << 32.  */
	mask = (mask << 1) - 1;
	if (((base ^ address) & ~mask) == 0)
	    break;
    }
    if (n < 0)
	return 2;

    if (access_type == 2) {
	mask = env->cp15.c5_insn;
    } else {
	mask = env->cp15.c5_data;
    }
    mask = (mask >> (n * 4)) & 0xf;
    switch (mask) {
    case 0:
	return 1;
    case 1:
	if (is_user)
	  return 1;
	*prot = PAGE_READ | PAGE_WRITE;
	break;
    case 2:
	*prot = PAGE_READ;
	if (!is_user)
	    *prot |= PAGE_WRITE;
	break;
    case 3:
	*prot = PAGE_READ | PAGE_WRITE;
	break;
    case 5:
	if (is_user)
	    return 1;
	*prot = PAGE_READ;
	break;
    case 6:
	*prot = PAGE_READ;
	break;
    default:
	/* Bad permission.  */
	return 1;
    }
    *prot |= PAGE_EXEC;
    return 0;
}

/* get_phys_addr - get the physical address for this virtual address
 *
 * Find the physical address corresponding to the given virtual address,
 * by doing a translation table walk on MMU based systems or using the
 * MPU state on MPU based systems.
 *
 * Returns 0 if the translation was successful. Otherwise, phys_ptr,
 * prot and page_size are not filled in, and the return value provides
 * information on why the translation aborted, in the format of a
 * DFSR/IFSR fault register, with the following caveats:
 *  * we honour the short vs long DFSR format differences.
 *  * the WnR bit is never set (the caller must do this).
 *  * for MPU based systems we don't bother to return a full FSR format
 *    value.
 *
 * @env: CPUARMState
 * @address: virtual address to get physical address for
 * @access_type: 0 for read, 1 for write, 2 for execute
 * @is_user: 0 for privileged access, 1 for user
 * @phys_ptr: set to the physical address corresponding to the virtual address
 * @prot: set to the permissions for the page containing phys_ptr
 * @page_size: set to the size of the page containing phys_ptr
 */
static inline int get_phys_addr(CPUARMState *env, uint32_t address,
                                int access_type, int is_user,
                                hwaddr *phys_ptr, int *prot,
                                target_ulong *page_size)
{
    /* Fast Context Switch Extension.  */
    if (address < 0x02000000)
        address += env->cp15.c13_fcse;

    if ((env->cp15.c1_sys & 1) == 0) {
        /* MMU/MPU disabled.  */
        *phys_ptr = address;
        *prot = PAGE_READ | PAGE_WRITE | PAGE_EXEC;
        *page_size = TARGET_PAGE_SIZE;
        return 0;
    } else if (arm_feature(env, ARM_FEATURE_MPU)) {
        *page_size = TARGET_PAGE_SIZE;
	return get_phys_addr_mpu(env, address, access_type, is_user, phys_ptr,
				 prot);
    } else if (extended_addresses_enabled(env)) {
        return get_phys_addr_lpae(env, address, access_type, is_user, phys_ptr,
                                  prot, page_size);
    } else if (env->cp15.c1_sys & (1 << 23)) {
        return get_phys_addr_v6(env, address, access_type, is_user, phys_ptr,
                                prot, page_size);
    } else {
        return get_phys_addr_v5(env, address, access_type, is_user, phys_ptr,
                                prot, page_size);
    }
}

int cpu_arm_handle_mmu_fault (CPUARMState *env, target_ulong address,
                              int access_type, int mmu_idx)
{
    hwaddr phys_addr;
    target_ulong page_size;
    int prot;
    int ret, is_user;

    is_user = mmu_idx == MMU_USER_IDX;
    ret = get_phys_addr(env, address, access_type, is_user, &phys_addr, &prot,
                        &page_size);
    if (ret == 0) {
        /* Map a single [sub]page.  */
        phys_addr &= ~(hwaddr)0x3ff;
        address &= ~(uint32_t)0x3ff;
        tlb_set_page (env, address, phys_addr, prot, mmu_idx, page_size);
        return 0;
    }

    if (access_type == 2) {
        env->cp15.c5_insn = ret;
        env->cp15.c6_insn = address;
        env->exception_index = EXCP_PREFETCH_ABORT;
    } else {
        env->cp15.c5_data = ret;
        if (access_type == 1 && arm_feature(env, ARM_FEATURE_V6))
            env->cp15.c5_data |= (1 << 11);
        env->cp15.c6_data = address;
        env->exception_index = EXCP_DATA_ABORT;
    }
    return 1;
}

hwaddr cpu_get_phys_page_debug(CPUARMState *env, target_ulong addr)
{
    hwaddr phys_addr;
    target_ulong page_size;
    int prot;
    int ret;

    ret = get_phys_addr(env, addr, 0, 0, &phys_addr, &prot, &page_size);

    if (ret != 0)
        return -1;

    return phys_addr;
}

void HELPER(set_r13_banked)(CPUARMState *env, uint32_t mode, uint32_t val)
{
    if ((env->uncached_cpsr & CPSR_M) == mode) {
        env->regs[13] = val;
    } else {
        env->banked_r13[bank_number(mode)] = val;
    }
}

uint32_t HELPER(get_r13_banked)(CPUARMState *env, uint32_t mode)
{
    if ((env->uncached_cpsr & CPSR_M) == mode) {
        return env->regs[13];
    } else {
        return env->banked_r13[bank_number(mode)];
    }
}

uint32_t HELPER(v7m_mrs)(CPUARMState *env, uint32_t reg)
{
    switch (reg) {
    case 0: /* APSR */
        return xpsr_read(env) & 0xf8000000;
    case 1: /* IAPSR */
        return xpsr_read(env) & 0xf80001ff;
    case 2: /* EAPSR */
        return xpsr_read(env) & 0xff00fc00;
    case 3: /* xPSR */
        return xpsr_read(env) & 0xff00fdff;
    case 5: /* IPSR */
        return xpsr_read(env) & 0x000001ff;
    case 6: /* EPSR */
        return xpsr_read(env) & 0x0700fc00;
    case 7: /* IEPSR */
        return xpsr_read(env) & 0x0700edff;
    case 8: /* MSP */
        return env->v7m.current_sp ? env->v7m.other_sp : env->regs[13];
    case 9: /* PSP */
        return env->v7m.current_sp ? env->regs[13] : env->v7m.other_sp;
    case 16: /* PRIMASK */
        return (env->uncached_cpsr & CPSR_I) != 0;
    case 17: /* BASEPRI */
    case 18: /* BASEPRI_MAX */
        return env->v7m.basepri;
    case 19: /* FAULTMASK */
        return (env->uncached_cpsr & CPSR_F) != 0;
    case 20: /* CONTROL */
        return env->v7m.control;
    default:
        /* ??? For debugging only.  */
        cpu_abort(env, "Unimplemented system register read (%d)\n", reg);
        return 0;
    }
}

void HELPER(v7m_msr)(CPUARMState *env, uint32_t reg, uint32_t val)
{
    switch (reg) {
    case 0: /* APSR */
        xpsr_write(env, val, 0xf8000000);
        break;
    case 1: /* IAPSR */
        xpsr_write(env, val, 0xf8000000);
        break;
    case 2: /* EAPSR */
        xpsr_write(env, val, 0xfe00fc00);
        break;
    case 3: /* xPSR */
        xpsr_write(env, val, 0xfe00fc00);
        break;
    case 5: /* IPSR */
        /* IPSR bits are readonly.  */
        break;
    case 6: /* EPSR */
        xpsr_write(env, val, 0x0600fc00);
        break;
    case 7: /* IEPSR */
        xpsr_write(env, val, 0x0600fc00);
        break;
    case 8: /* MSP */
        if (env->v7m.current_sp)
            env->v7m.other_sp = val;
        else
            env->regs[13] = val;
        break;
    case 9: /* PSP */
        if (env->v7m.current_sp)
            env->regs[13] = val;
        else
            env->v7m.other_sp = val;
        break;
    case 16: /* PRIMASK */
        if (val & 1)
            env->uncached_cpsr |= CPSR_I;
        else
            env->uncached_cpsr &= ~CPSR_I;
        break;
    case 17: /* BASEPRI */
        env->v7m.basepri = val & 0xff;
        break;
    case 18: /* BASEPRI_MAX */
        val &= 0xff;
        if (val != 0 && (val < env->v7m.basepri || env->v7m.basepri == 0))
            env->v7m.basepri = val;
        break;
    case 19: /* FAULTMASK */
        if (val & 1)
            env->uncached_cpsr |= CPSR_F;
        else
            env->uncached_cpsr &= ~CPSR_F;
        break;
    case 20: /* CONTROL */
        env->v7m.control = val & 3;
        switch_v7m_sp(env, (val & 2) != 0);
        break;
    default:
        /* ??? For debugging only.  */
        cpu_abort(env, "Unimplemented system register write (%d)\n", reg);
        return;
    }
}

#endif

/* Note that signed overflow is undefined in C.  The following routines are
   careful to use unsigned types where modulo arithmetic is required.
   Failure to do so _will_ break on newer gcc.  */

/* Signed saturating arithmetic.  */

/* Perform 16-bit signed saturating addition.  */
static inline uint16_t add16_sat(uint16_t a, uint16_t b)
{
    uint16_t res;

    res = a + b;
    if (((res ^ a) & 0x8000) && !((a ^ b) & 0x8000)) {
        if (a & 0x8000)
            res = 0x8000;
        else
            res = 0x7fff;
    }
    return res;
}

/* Perform 8-bit signed saturating addition.  */
static inline uint8_t add8_sat(uint8_t a, uint8_t b)
{
    uint8_t res;

    res = a + b;
    if (((res ^ a) & 0x80) && !((a ^ b) & 0x80)) {
        if (a & 0x80)
            res = 0x80;
        else
            res = 0x7f;
    }
    return res;
}

/* Perform 16-bit signed saturating subtraction.  */
static inline uint16_t sub16_sat(uint16_t a, uint16_t b)
{
    uint16_t res;

    res = a - b;
    if (((res ^ a) & 0x8000) && ((a ^ b) & 0x8000)) {
        if (a & 0x8000)
            res = 0x8000;
        else
            res = 0x7fff;
    }
    return res;
}

/* Perform 8-bit signed saturating subtraction.  */
static inline uint8_t sub8_sat(uint8_t a, uint8_t b)
{
    uint8_t res;

    res = a - b;
    if (((res ^ a) & 0x80) && ((a ^ b) & 0x80)) {
        if (a & 0x80)
            res = 0x80;
        else
            res = 0x7f;
    }
    return res;
}

#define ADD16(a, b, n) RESULT(add16_sat(a, b), n, 16);
#define SUB16(a, b, n) RESULT(sub16_sat(a, b), n, 16);
#define ADD8(a, b, n)  RESULT(add8_sat(a, b), n, 8);
#define SUB8(a, b, n)  RESULT(sub8_sat(a, b), n, 8);
#define PFX q

#include "op_addsub.h"

/* Unsigned saturating arithmetic.  */
static inline uint16_t add16_usat(uint16_t a, uint16_t b)
{
    uint16_t res;
    res = a + b;
    if (res < a)
        res = 0xffff;
    return res;
}

static inline uint16_t sub16_usat(uint16_t a, uint16_t b)
{
    if (a > b)
        return a - b;
    else
        return 0;
}

static inline uint8_t add8_usat(uint8_t a, uint8_t b)
{
    uint8_t res;
    res = a + b;
    if (res < a)
        res = 0xff;
    return res;
}

static inline uint8_t sub8_usat(uint8_t a, uint8_t b)
{
    if (a > b)
        return a - b;
    else
        return 0;
}

#define ADD16(a, b, n) RESULT(add16_usat(a, b), n, 16);
#define SUB16(a, b, n) RESULT(sub16_usat(a, b), n, 16);
#define ADD8(a, b, n)  RESULT(add8_usat(a, b), n, 8);
#define SUB8(a, b, n)  RESULT(sub8_usat(a, b), n, 8);
#define PFX uq

#include "op_addsub.h"

/* Signed modulo arithmetic.  */
#define SARITH16(a, b, n, op) do { \
    int32_t sum; \
    sum = (int32_t)(int16_t)(a) op (int32_t)(int16_t)(b); \
    RESULT(sum, n, 16); \
    if (sum >= 0) \
        ge |= 3 << (n * 2); \
    } while(0)

#define SARITH8(a, b, n, op) do { \
    int32_t sum; \
    sum = (int32_t)(int8_t)(a) op (int32_t)(int8_t)(b); \
    RESULT(sum, n, 8); \
    if (sum >= 0) \
        ge |= 1 << n; \
    } while(0)


#define ADD16(a, b, n) SARITH16(a, b, n, +)
#define SUB16(a, b, n) SARITH16(a, b, n, -)
#define ADD8(a, b, n)  SARITH8(a, b, n, +)
#define SUB8(a, b, n)  SARITH8(a, b, n, -)
#define PFX s
#define ARITH_GE

#include "op_addsub.h"

/* Unsigned modulo arithmetic.  */
#define ADD16(a, b, n) do { \
    uint32_t sum; \
    sum = (uint32_t)(uint16_t)(a) + (uint32_t)(uint16_t)(b); \
    RESULT(sum, n, 16); \
    if ((sum >> 16) == 1) \
        ge |= 3 << (n * 2); \
    } while(0)

#define ADD8(a, b, n) do { \
    uint32_t sum; \
    sum = (uint32_t)(uint8_t)(a) + (uint32_t)(uint8_t)(b); \
    RESULT(sum, n, 8); \
    if ((sum >> 8) == 1) \
        ge |= 1 << n; \
    } while(0)

#define SUB16(a, b, n) do { \
    uint32_t sum; \
    sum = (uint32_t)(uint16_t)(a) - (uint32_t)(uint16_t)(b); \
    RESULT(sum, n, 16); \
    if ((sum >> 16) == 0) \
        ge |= 3 << (n * 2); \
    } while(0)

#define SUB8(a, b, n) do { \
    uint32_t sum; \
    sum = (uint32_t)(uint8_t)(a) - (uint32_t)(uint8_t)(b); \
    RESULT(sum, n, 8); \
    if ((sum >> 8) == 0) \
        ge |= 1 << n; \
    } while(0)

#define PFX u
#define ARITH_GE

#include "op_addsub.h"

/* Halved signed arithmetic.  */
#define ADD16(a, b, n) \
  RESULT(((int32_t)(int16_t)(a) + (int32_t)(int16_t)(b)) >> 1, n, 16)
#define SUB16(a, b, n) \
  RESULT(((int32_t)(int16_t)(a) - (int32_t)(int16_t)(b)) >> 1, n, 16)
#define ADD8(a, b, n) \
  RESULT(((int32_t)(int8_t)(a) + (int32_t)(int8_t)(b)) >> 1, n, 8)
#define SUB8(a, b, n) \
  RESULT(((int32_t)(int8_t)(a) - (int32_t)(int8_t)(b)) >> 1, n, 8)
#define PFX sh

#include "op_addsub.h"

/* Halved unsigned arithmetic.  */
#define ADD16(a, b, n) \
  RESULT(((uint32_t)(uint16_t)(a) + (uint32_t)(uint16_t)(b)) >> 1, n, 16)
#define SUB16(a, b, n) \
  RESULT(((uint32_t)(uint16_t)(a) - (uint32_t)(uint16_t)(b)) >> 1, n, 16)
#define ADD8(a, b, n) \
  RESULT(((uint32_t)(uint8_t)(a) + (uint32_t)(uint8_t)(b)) >> 1, n, 8)
#define SUB8(a, b, n) \
  RESULT(((uint32_t)(uint8_t)(a) - (uint32_t)(uint8_t)(b)) >> 1, n, 8)
#define PFX uh

#include "op_addsub.h"

static inline uint8_t do_usad(uint8_t a, uint8_t b)
{
    if (a > b)
        return a - b;
    else
        return b - a;
}

/* Unsigned sum of absolute byte differences.  */
uint32_t HELPER(usad8)(uint32_t a, uint32_t b)
{
    uint32_t sum;
    sum = do_usad(a, b);
    sum += do_usad(a >> 8, b >> 8);
    sum += do_usad(a >> 16, b >>16);
    sum += do_usad(a >> 24, b >> 24);
    return sum;
}

/* For ARMv6 SEL instruction.  */
uint32_t HELPER(sel_flags)(uint32_t flags, uint32_t a, uint32_t b)
{
    uint32_t mask;

    mask = 0;
    if (flags & 1)
        mask |= 0xff;
    if (flags & 2)
        mask |= 0xff00;
    if (flags & 4)
        mask |= 0xff0000;
    if (flags & 8)
        mask |= 0xff000000;
    return (a & mask) | (b & ~mask);
}

/* VFP support.  We follow the convention used for VFP instructions:
   Single precision routines have a "s" suffix, double precision a
   "d" suffix.  */

/* Convert host exception flags to vfp form.  */
static inline int vfp_exceptbits_from_host(int host_bits)
{
    int target_bits = 0;

    if (host_bits & float_flag_invalid)
        target_bits |= 1;
    if (host_bits & float_flag_divbyzero)
        target_bits |= 2;
    if (host_bits & float_flag_overflow)
        target_bits |= 4;
    if (host_bits & (float_flag_underflow | float_flag_output_denormal))
        target_bits |= 8;
    if (host_bits & float_flag_inexact)
        target_bits |= 0x10;
    if (host_bits & float_flag_input_denormal)
        target_bits |= 0x80;
    return target_bits;
}

uint32_t HELPER(vfp_get_fpscr)(CPUARMState *env)
{
    int i;
    uint32_t fpscr;

    fpscr = (env->vfp.xregs[ARM_VFP_FPSCR] & 0xffc8ffff)
            | (env->vfp.vec_len << 16)
            | (env->vfp.vec_stride << 20);
    i = get_float_exception_flags(&env->vfp.fp_status);
    i |= get_float_exception_flags(&env->vfp.standard_fp_status);
    fpscr |= vfp_exceptbits_from_host(i);
    return fpscr;
}

uint32_t vfp_get_fpscr(CPUARMState *env)
{
    return HELPER(vfp_get_fpscr)(env);
}

/* Convert vfp exception flags to target form.  */
static inline int vfp_exceptbits_to_host(int target_bits)
{
    int host_bits = 0;

    if (target_bits & 1)
        host_bits |= float_flag_invalid;
    if (target_bits & 2)
        host_bits |= float_flag_divbyzero;
    if (target_bits & 4)
        host_bits |= float_flag_overflow;
    if (target_bits & 8)
        host_bits |= float_flag_underflow;
    if (target_bits & 0x10)
        host_bits |= float_flag_inexact;
    if (target_bits & 0x80)
        host_bits |= float_flag_input_denormal;
    return host_bits;
}

void HELPER(vfp_set_fpscr)(CPUARMState *env, uint32_t val)
{
    int i;
    uint32_t changed;

    changed = env->vfp.xregs[ARM_VFP_FPSCR];
    env->vfp.xregs[ARM_VFP_FPSCR] = (val & 0xffc8ffff);
    env->vfp.vec_len = (val >> 16) & 7;
    env->vfp.vec_stride = (val >> 20) & 3;

    changed ^= val;
    if (changed & (3 << 22)) {
        i = (val >> 22) & 3;
        switch (i) {
        case 0:
            i = float_round_nearest_even;
            break;
        case 1:
            i = float_round_up;
            break;
        case 2:
            i = float_round_down;
            break;
        case 3:
            i = float_round_to_zero;
            break;
        }
        set_float_rounding_mode(i, &env->vfp.fp_status);
    }
    if (changed & (1 << 24)) {
        set_flush_to_zero((val & (1 << 24)) != 0, &env->vfp.fp_status);
        set_flush_inputs_to_zero((val & (1 << 24)) != 0, &env->vfp.fp_status);
    }
    if (changed & (1 << 25))
        set_default_nan_mode((val & (1 << 25)) != 0, &env->vfp.fp_status);

    i = vfp_exceptbits_to_host(val);
    set_float_exception_flags(i, &env->vfp.fp_status);
    set_float_exception_flags(0, &env->vfp.standard_fp_status);
}

void vfp_set_fpscr(CPUARMState *env, uint32_t val)
{
    HELPER(vfp_set_fpscr)(env, val);
}

#define VFP_HELPER(name, p) HELPER(glue(glue(vfp_,name),p))

#define VFP_BINOP(name) \
float32 VFP_HELPER(name, s)(float32 a, float32 b, void *fpstp) \
{ \
    float_status *fpst = fpstp; \
    return float32_ ## name(a, b, fpst); \
} \
float64 VFP_HELPER(name, d)(float64 a, float64 b, void *fpstp) \
{ \
    float_status *fpst = fpstp; \
    return float64_ ## name(a, b, fpst); \
}
VFP_BINOP(add)
VFP_BINOP(sub)
VFP_BINOP(mul)
VFP_BINOP(div)
#undef VFP_BINOP

float32 VFP_HELPER(neg, s)(float32 a)
{
    return float32_chs(a);
}

float64 VFP_HELPER(neg, d)(float64 a)
{
    return float64_chs(a);
}

float32 VFP_HELPER(abs, s)(float32 a)
{
    return float32_abs(a);
}

float64 VFP_HELPER(abs, d)(float64 a)
{
    return float64_abs(a);
}

float32 VFP_HELPER(sqrt, s)(float32 a, CPUARMState *env)
{
    return float32_sqrt(a, &env->vfp.fp_status);
}

float64 VFP_HELPER(sqrt, d)(float64 a, CPUARMState *env)
{
    return float64_sqrt(a, &env->vfp.fp_status);
}

/* XXX: check quiet/signaling case */
#define DO_VFP_cmp(p, type) \
void VFP_HELPER(cmp, p)(type a, type b, CPUARMState *env)  \
{ \
    uint32_t flags; \
    switch(type ## _compare_quiet(a, b, &env->vfp.fp_status)) { \
    case 0: flags = 0x6; break; \
    case -1: flags = 0x8; break; \
    case 1: flags = 0x2; break; \
    default: case 2: flags = 0x3; break; \
    } \
    env->vfp.xregs[ARM_VFP_FPSCR] = (flags << 28) \
        | (env->vfp.xregs[ARM_VFP_FPSCR] & 0x0fffffff); \
} \
void VFP_HELPER(cmpe, p)(type a, type b, CPUARMState *env) \
{ \
    uint32_t flags; \
    switch(type ## _compare(a, b, &env->vfp.fp_status)) { \
    case 0: flags = 0x6; break; \
    case -1: flags = 0x8; break; \
    case 1: flags = 0x2; break; \
    default: case 2: flags = 0x3; break; \
    } \
    env->vfp.xregs[ARM_VFP_FPSCR] = (flags << 28) \
        | (env->vfp.xregs[ARM_VFP_FPSCR] & 0x0fffffff); \
}
DO_VFP_cmp(s, float32)
DO_VFP_cmp(d, float64)
#undef DO_VFP_cmp

/* Integer to float and float to integer conversions */

#define CONV_ITOF(name, fsz, sign) \
    float##fsz HELPER(name)(uint32_t x, void *fpstp) \
{ \
    float_status *fpst = fpstp; \
    return sign##int32_to_##float##fsz((sign##int32_t)x, fpst); \
}

#define CONV_FTOI(name, fsz, sign, round) \
uint32_t HELPER(name)(float##fsz x, void *fpstp) \
{ \
    float_status *fpst = fpstp; \
    if (float##fsz##_is_any_nan(x)) { \
        float_raise(float_flag_invalid, fpst); \
        return 0; \
    } \
    return float##fsz##_to_##sign##int32##round(x, fpst); \
}

#define FLOAT_CONVS(name, p, fsz, sign) \
CONV_ITOF(vfp_##name##to##p, fsz, sign) \
CONV_FTOI(vfp_to##name##p, fsz, sign, ) \
CONV_FTOI(vfp_to##name##z##p, fsz, sign, _round_to_zero)

FLOAT_CONVS(si, s, 32, )
FLOAT_CONVS(si, d, 64, )
FLOAT_CONVS(ui, s, 32, u)
FLOAT_CONVS(ui, d, 64, u)

#undef CONV_ITOF
#undef CONV_FTOI
#undef FLOAT_CONVS

/* floating point conversion */
float64 VFP_HELPER(fcvtd, s)(float32 x, CPUARMState *env)
{
    float64 r = float32_to_float64(x, &env->vfp.fp_status);
    /* ARM requires that S<->D conversion of any kind of NaN generates
     * a quiet NaN by forcing the most significant frac bit to 1.
     */
    return float64_maybe_silence_nan(r);
}

float32 VFP_HELPER(fcvts, d)(float64 x, CPUARMState *env)
{
    float32 r =  float64_to_float32(x, &env->vfp.fp_status);
    /* ARM requires that S<->D conversion of any kind of NaN generates
     * a quiet NaN by forcing the most significant frac bit to 1.
     */
    return float32_maybe_silence_nan(r);
}

/* VFP3 fixed point conversion.  */
#define VFP_CONV_FIX(name, p, fsz, itype, sign) \
float##fsz HELPER(vfp_##name##to##p)(uint##fsz##_t  x, uint32_t shift, \
                                    void *fpstp) \
{ \
    float_status *fpst = fpstp; \
    float##fsz tmp; \
    tmp = sign##int32_to_##float##fsz((itype##_t)x, fpst); \
    return float##fsz##_scalbn(tmp, -(int)shift, fpst); \
} \
uint##fsz##_t HELPER(vfp_to##name##p)(float##fsz x, uint32_t shift, \
                                       void *fpstp) \
{ \
    float_status *fpst = fpstp; \
    float##fsz tmp; \
    if (float##fsz##_is_any_nan(x)) { \
        float_raise(float_flag_invalid, fpst); \
        return 0; \
    } \
    tmp = float##fsz##_scalbn(x, shift, fpst); \
    return float##fsz##_to_##itype##_round_to_zero(tmp, fpst); \
}

VFP_CONV_FIX(sh, d, 64, int16, )
VFP_CONV_FIX(sl, d, 64, int32, )
VFP_CONV_FIX(uh, d, 64, uint16, u)
VFP_CONV_FIX(ul, d, 64, uint32, u)
VFP_CONV_FIX(sh, s, 32, int16, )
VFP_CONV_FIX(sl, s, 32, int32, )
VFP_CONV_FIX(uh, s, 32, uint16, u)
VFP_CONV_FIX(ul, s, 32, uint32, u)
#undef VFP_CONV_FIX

/* Half precision conversions.  */
static float32 do_fcvt_f16_to_f32(uint32_t a, CPUARMState *env, float_status *s)
{
    int ieee = (env->vfp.xregs[ARM_VFP_FPSCR] & (1 << 26)) == 0;
    float32 r = float16_to_float32(make_float16(a), ieee, s);
    if (ieee) {
        return float32_maybe_silence_nan(r);
    }
    return r;
}

static uint32_t do_fcvt_f32_to_f16(float32 a, CPUARMState *env, float_status *s)
{
    int ieee = (env->vfp.xregs[ARM_VFP_FPSCR] & (1 << 26)) == 0;
    float16 r = float32_to_float16(a, ieee, s);
    if (ieee) {
        r = float16_maybe_silence_nan(r);
    }
    return float16_val(r);
}

float32 HELPER(neon_fcvt_f16_to_f32)(uint32_t a, CPUARMState *env)
{
    return do_fcvt_f16_to_f32(a, env, &env->vfp.standard_fp_status);
}

uint32_t HELPER(neon_fcvt_f32_to_f16)(float32 a, CPUARMState *env)
{
    return do_fcvt_f32_to_f16(a, env, &env->vfp.standard_fp_status);
}

float32 HELPER(vfp_fcvt_f16_to_f32)(uint32_t a, CPUARMState *env)
{
    return do_fcvt_f16_to_f32(a, env, &env->vfp.fp_status);
}

uint32_t HELPER(vfp_fcvt_f32_to_f16)(float32 a, CPUARMState *env)
{
    return do_fcvt_f32_to_f16(a, env, &env->vfp.fp_status);
}

#define float32_two make_float32(0x40000000)
#define float32_three make_float32(0x40400000)
#define float32_one_point_five make_float32(0x3fc00000)

float32 HELPER(recps_f32)(float32 a, float32 b, CPUARMState *env)
{
    float_status *s = &env->vfp.standard_fp_status;
    if ((float32_is_infinity(a) && float32_is_zero_or_denormal(b)) ||
        (float32_is_infinity(b) && float32_is_zero_or_denormal(a))) {
        if (!(float32_is_zero(a) || float32_is_zero(b))) {
            float_raise(float_flag_input_denormal, s);
        }
        return float32_two;
    }
    return float32_sub(float32_two, float32_mul(a, b, s), s);
}

float32 HELPER(rsqrts_f32)(float32 a, float32 b, CPUARMState *env)
{
    float_status *s = &env->vfp.standard_fp_status;
    float32 product;
    if ((float32_is_infinity(a) && float32_is_zero_or_denormal(b)) ||
        (float32_is_infinity(b) && float32_is_zero_or_denormal(a))) {
        if (!(float32_is_zero(a) || float32_is_zero(b))) {
            float_raise(float_flag_input_denormal, s);
        }
        return float32_one_point_five;
    }
    product = float32_mul(a, b, s);
    return float32_div(float32_sub(float32_three, product, s), float32_two, s);
}

/* NEON helpers.  */

/* Constants 256 and 512 are used in some helpers; we avoid relying on
 * int->float conversions at run-time.  */
#define float64_256 make_float64(0x4070000000000000LL)
#define float64_512 make_float64(0x4080000000000000LL)

/* The algorithm that must be used to calculate the estimate
 * is specified by the ARM ARM.
 */
static float64 recip_estimate(float64 a, CPUARMState *env)
{
    /* These calculations mustn't set any fp exception flags,
     * so we use a local copy of the fp_status.
     */
    float_status dummy_status = env->vfp.standard_fp_status;
    float_status *s = &dummy_status;
    /* q = (int)(a * 512.0) */
    float64 q = float64_mul(float64_512, a, s);
    int64_t q_int = float64_to_int64_round_to_zero(q, s);

    /* r = 1.0 / (((double)q + 0.5) / 512.0) */
    q = int64_to_float64(q_int, s);
    q = float64_add(q, float64_half, s);
    q = float64_div(q, float64_512, s);
    q = float64_div(float64_one, q, s);

    /* s = (int)(256.0 * r + 0.5) */
    q = float64_mul(q, float64_256, s);
    q = float64_add(q, float64_half, s);
    q_int = float64_to_int64_round_to_zero(q, s);

    /* return (double)s / 256.0 */
    return float64_div(int64_to_float64(q_int, s), float64_256, s);
}

float32 HELPER(recpe_f32)(float32 a, CPUARMState *env)
{
    float_status *s = &env->vfp.standard_fp_status;
    float64 f64;
    uint32_t val32 = float32_val(a);

    int result_exp;
    int a_exp = (val32  & 0x7f800000) >> 23;
    int sign = val32 & 0x80000000;

    if (float32_is_any_nan(a)) {
        if (float32_is_signaling_nan(a)) {
            float_raise(float_flag_invalid, s);
        }
        return float32_default_nan;
    } else if (float32_is_infinity(a)) {
        return float32_set_sign(float32_zero, float32_is_neg(a));
    } else if (float32_is_zero_or_denormal(a)) {
        if (!float32_is_zero(a)) {
            float_raise(float_flag_input_denormal, s);
        }
        float_raise(float_flag_divbyzero, s);
        return float32_set_sign(float32_infinity, float32_is_neg(a));
    } else if (a_exp >= 253) {
        float_raise(float_flag_underflow, s);
        return float32_set_sign(float32_zero, float32_is_neg(a));
    }

    f64 = make_float64((0x3feULL << 52)
                       | ((int64_t)(val32 & 0x7fffff) << 29));

    result_exp = 253 - a_exp;

    f64 = recip_estimate(f64, env);

    val32 = sign
        | ((result_exp & 0xff) << 23)
        | ((float64_val(f64) >> 29) & 0x7fffff);
    return make_float32(val32);
}

/* The algorithm that must be used to calculate the estimate
 * is specified by the ARM ARM.
 */
static float64 recip_sqrt_estimate(float64 a, CPUARMState *env)
{
    /* These calculations mustn't set any fp exception flags,
     * so we use a local copy of the fp_status.
     */
    float_status dummy_status = env->vfp.standard_fp_status;
    float_status *s = &dummy_status;
    float64 q;
    int64_t q_int;

    if (float64_lt(a, float64_half, s)) {
        /* range 0.25 <= a < 0.5 */

        /* a in units of 1/512 rounded down */
        /* q0 = (int)(a * 512.0);  */
        q = float64_mul(float64_512, a, s);
        q_int = float64_to_int64_round_to_zero(q, s);

        /* reciprocal root r */
        /* r = 1.0 / sqrt(((double)q0 + 0.5) / 512.0);  */
        q = int64_to_float64(q_int, s);
        q = float64_add(q, float64_half, s);
        q = float64_div(q, float64_512, s);
        q = float64_sqrt(q, s);
        q = float64_div(float64_one, q, s);
    } else {
        /* range 0.5 <= a < 1.0 */

        /* a in units of 1/256 rounded down */
        /* q1 = (int)(a * 256.0); */
        q = float64_mul(float64_256, a, s);
        int64_t q_int = float64_to_int64_round_to_zero(q, s);

        /* reciprocal root r */
        /* r = 1.0 /sqrt(((double)q1 + 0.5) / 256); */
        q = int64_to_float64(q_int, s);
        q = float64_add(q, float64_half, s);
        q = float64_div(q, float64_256, s);
        q = float64_sqrt(q, s);
        q = float64_div(float64_one, q, s);
    }
    /* r in units of 1/256 rounded to nearest */
    /* s = (int)(256.0 * r + 0.5); */

    q = float64_mul(q, float64_256,s );
    q = float64_add(q, float64_half, s);
    q_int = float64_to_int64_round_to_zero(q, s);

    /* return (double)s / 256.0;*/
    return float64_div(int64_to_float64(q_int, s), float64_256, s);
}

float32 HELPER(rsqrte_f32)(float32 a, CPUARMState *env)
{
    float_status *s = &env->vfp.standard_fp_status;
    int result_exp;
    float64 f64;
    uint32_t val;
    uint64_t val64;

    val = float32_val(a);

    if (float32_is_any_nan(a)) {
        if (float32_is_signaling_nan(a)) {
            float_raise(float_flag_invalid, s);
        }
        return float32_default_nan;
    } else if (float32_is_zero_or_denormal(a)) {
        if (!float32_is_zero(a)) {
            float_raise(float_flag_input_denormal, s);
        }
        float_raise(float_flag_divbyzero, s);
        return float32_set_sign(float32_infinity, float32_is_neg(a));
    } else if (float32_is_neg(a)) {
        float_raise(float_flag_invalid, s);
        return float32_default_nan;
    } else if (float32_is_infinity(a)) {
        return float32_zero;
    }

    /* Normalize to a double-precision value between 0.25 and 1.0,
     * preserving the parity of the exponent.  */
    if ((val & 0x800000) == 0) {
        f64 = make_float64(((uint64_t)(val & 0x80000000) << 32)
                           | (0x3feULL << 52)
                           | ((uint64_t)(val & 0x7fffff) << 29));
    } else {
        f64 = make_float64(((uint64_t)(val & 0x80000000) << 32)
                           | (0x3fdULL << 52)
                           | ((uint64_t)(val & 0x7fffff) << 29));
    }

    result_exp = (380 - ((val & 0x7f800000) >> 23)) / 2;

    f64 = recip_sqrt_estimate(f64, env);

    val64 = float64_val(f64);

    val = ((result_exp & 0xff) << 23)
        | ((val64 >> 29)  & 0x7fffff);
    return make_float32(val);
}

uint32_t HELPER(recpe_u32)(uint32_t a, CPUARMState *env)
{
    float64 f64;

    if ((a & 0x80000000) == 0) {
        return 0xffffffff;
    }

    f64 = make_float64((0x3feULL << 52)
                       | ((int64_t)(a & 0x7fffffff) << 21));

    f64 = recip_estimate (f64, env);

    return 0x80000000 | ((float64_val(f64) >> 21) & 0x7fffffff);
}

uint32_t HELPER(rsqrte_u32)(uint32_t a, CPUARMState *env)
{
    float64 f64;

    if ((a & 0xc0000000) == 0) {
        return 0xffffffff;
    }

    if (a & 0x80000000) {
        f64 = make_float64((0x3feULL << 52)
                           | ((uint64_t)(a & 0x7fffffff) << 21));
    } else { /* bits 31-30 == '01' */
        f64 = make_float64((0x3fdULL << 52)
                           | ((uint64_t)(a & 0x3fffffff) << 22));
    }

    f64 = recip_sqrt_estimate(f64, env);

    return 0x80000000 | ((float64_val(f64) >> 21) & 0x7fffffff);
}

/* VFPv4 fused multiply-accumulate */
float32 VFP_HELPER(muladd, s)(float32 a, float32 b, float32 c, void *fpstp)
{
    float_status *fpst = fpstp;
    return float32_muladd(a, b, c, 0, fpst);
}

float64 VFP_HELPER(muladd, d)(float64 a, float64 b, float64 c, void *fpstp)
{
    float_status *fpst = fpstp;
    return float64_muladd(a, b, c, 0, fpst);
}<|MERGE_RESOLUTION|>--- conflicted
+++ resolved
@@ -1649,11 +1649,7 @@
 #else
 
 /* Map CPU modes onto saved register banks.  */
-<<<<<<< HEAD
-int bank_number(CPUARMState *env, int mode)
-=======
 int bank_number(int mode)
->>>>>>> fe6344a0
 {
     switch (mode) {
     case ARM_CPU_MODE_USR:
