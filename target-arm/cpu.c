--- conflicted
+++ resolved
@@ -150,15 +150,11 @@
     cpu_exec_init(&cpu->env);
     cpu->cp_regs = g_hash_table_new_full(g_int_hash, g_int_equal,
                                          g_free, g_free);
-<<<<<<< HEAD
     cpu->cp_xml = NULL;
-=======
-
     if (tcg_enabled() && !inited) {
         inited = true;
         arm_translate_init();
     }
->>>>>>> ef1b0ae8
 }
 
 static void arm_cpu_finalizefn(Object *obj)
@@ -222,18 +218,15 @@
                    "<feature name=\"org.gnu.gdb.arm.cp\">\n");
 
     register_cp_regs_for_features(cpu);
-<<<<<<< HEAD
 
     /* NOTE: TrustZone: Finish GDB target description */
     qstring_append(cpu->cp_xml, "</feature>\n");
-=======
     arm_cpu_register_gdb_regs_for_features(cpu);
 
     cpu_reset(CPU(cpu));
     qemu_init_vcpu(env);
 
     acc->parent_realize(dev, errp);
->>>>>>> ef1b0ae8
 }
 
 /* CPU models */
