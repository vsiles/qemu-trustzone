/*
 * ARM virtual CPU header
 *
 *  Copyright (c) 2003 Fabrice Bellard
 *
 * This library is free software; you can redistribute it and/or
 * modify it under the terms of the GNU Lesser General Public
 * License as published by the Free Software Foundation; either
 * version 2 of the License, or (at your option) any later version.
 *
 * This library is distributed in the hope that it will be useful,
 * but WITHOUT ANY WARRANTY; without even the implied warranty of
 * MERCHANTABILITY or FITNESS FOR A PARTICULAR PURPOSE.  See the GNU
 * Lesser General Public License for more details.
 *
 * You should have received a copy of the GNU Lesser General Public
 * License along with this library; if not, see <http://www.gnu.org/licenses/>.
 */
#ifndef CPU_ARM_H
#define CPU_ARM_H

#define TARGET_LONG_BITS 32

#define ELF_MACHINE	EM_ARM

#define CPUArchState struct CPUARMState

#include "config.h"
#include "qemu-common.h"
#include "exec/cpu-defs.h"

#include "fpu/softfloat.h"

#define TARGET_HAS_ICE 1

#define EXCP_UDEF            1   /* undefined instruction */
#define EXCP_SWI             2   /* software interrupt */
#define EXCP_PREFETCH_ABORT  3
#define EXCP_DATA_ABORT      4
#define EXCP_IRQ             5
#define EXCP_FIQ             6
#define EXCP_BKPT            7
#define EXCP_EXCEPTION_EXIT  8   /* Return from v7M exception.  */
#define EXCP_KERNEL_TRAP     9   /* Jumped to kernel code page.  */
#define EXCP_STREX          10
#define EXCP_SMC            11   /* secure monitor call */

#define ARMV7M_EXCP_RESET   1
#define ARMV7M_EXCP_NMI     2
#define ARMV7M_EXCP_HARD    3
#define ARMV7M_EXCP_MEM     4
#define ARMV7M_EXCP_BUS     5
#define ARMV7M_EXCP_USAGE   6
#define ARMV7M_EXCP_SVC     11
#define ARMV7M_EXCP_DEBUG   12
#define ARMV7M_EXCP_PENDSV  14
#define ARMV7M_EXCP_SYSTICK 15

/* ARM-specific interrupt pending bits.  */
#define CPU_INTERRUPT_FIQ   CPU_INTERRUPT_TGT_EXT_1


typedef void ARMWriteCPFunc(void *opaque, int cp_info,
                            int srcreg, int operand, uint32_t value);
typedef uint32_t ARMReadCPFunc(void *opaque, int cp_info,
                               int dstreg, int operand);

struct arm_boot_info;

/* NOTE: TrustZone: We represent banked register with a secure and
   a normal world version using the banked_uint32_t and the
   banked_uint64_t structures.
 */
typedef struct {
    uint32_t secure; /* Secure world bank */
    uint32_t normal; /* Normal world bank */
} banked_uint32_t;

typedef struct {
    uint64_t secure; /* Secure world bank */
    uint64_t normal; /* Normal world bank */
} banked_uint64_t;

/* NOTE: TrustZone: See CPU mode definitions further down, we use 2
   modes for normal world and 2 modes for secure world. */
#define NB_MMU_MODES 4

/* We currently assume float and double are IEEE single and double
   precision respectively.
   Doing runtime conversions is tricky because VFP registers may contain
   integer values (eg. as the result of a FTOSI instruction).
   s<2n> maps to the least significant half of d<n>
   s<2n+1> maps to the most significant half of d<n>
 */

typedef struct CPUARMState {
    /* Regs for current mode.  */
    uint32_t regs[16];
    /* Frequently accessed CPSR bits are stored separately for efficiency.
       This contains all the other bits.  Use cpsr_{read,write} to access
       the whole CPSR.  */
    uint32_t uncached_cpsr;
    uint32_t spsr;

    /* Banked registers.  */
    uint32_t banked_spsr[7];
    uint32_t banked_r13[7];
    uint32_t banked_r14[7];

    /* These hold r8-r12.  */
    uint32_t usr_regs[5];
    uint32_t fiq_regs[5];

    /* cpsr flag cache for faster execution */
    uint32_t CF; /* 0 or 1 */
    uint32_t VF; /* V is the bit 31. All other bits are undefined */
    uint32_t NF; /* N is bit 31. All other bits are undefined.  */
    uint32_t ZF; /* Z set if zero.  */
    uint32_t QF; /* 0 or 1 */
    uint32_t GE; /* cpsr[19:16] */
    uint32_t thumb; /* cpsr[5]. 0 = arm mode, 1 = thumb mode. */
    uint32_t condexec_bits; /* IT bits.  cpsr[15:10,26:25].  */

    /* System control coprocessor (cp15) */
    struct {
        uint32_t c0_cpuid;
        uint32_t c0_cssel; /* Cache size selection.  */
        banked_uint32_t c1_sys; /* System control register.  */
        uint32_t c1_coproc; /* Coprocessor access register.  */
        uint32_t c1_xscaleauxcr; /* XScale auxiliary control register.  */
        uint32_t c1_scr; /* secure config register.  */
        uint32_t c1_sedbg; /* Secure debug enable register. */
        uint32_t c1_nseac; /* Non-secure access control register. */
        banked_uint32_t c2_base0; /* MMU translation table base 0.  */
        banked_uint32_t c2_base0_hi; /* MMU translation table base 0, high 32 bits */
        banked_uint32_t c2_base1; /* MMU translation table base 0.  */
        banked_uint32_t c2_base1_hi; /* MMU translation table base 1, high 32 bits */
        banked_uint32_t c2_control; /* MMU translation table base control.  */
        banked_uint32_t c2_mask; /* MMU translation table base selection mask.  */
        banked_uint32_t c2_base_mask; /* MMU translation table base 0 mask. */
        banked_uint32_t c2_data; /* MPU data cachable bits.  */
        banked_uint32_t c2_insn; /* MPU instruction cachable bits.  */
        banked_uint32_t c3; /* MMU domain access control register
                        MPU write buffer control.  */
        banked_uint32_t c5_insn; /* Fault status registers.  */
        banked_uint32_t c5_data;
        uint32_t c6_region[8]; /* MPU base/size registers.  */
        banked_uint32_t c6_insn; /* Fault address registers.  */
        banked_uint32_t c6_data;
        banked_uint32_t c7_par;  /* Translation result. */
        banked_uint32_t c7_par_hi;  /* Translation result, high 32 bits */
        uint32_t c9_insn; /* Cache lockdown registers.  */
        uint32_t c9_data;
        uint32_t c9_pmcr; /* performance monitor control register */
        uint32_t c9_pmcnten; /* perf monitor counter enables */
        uint32_t c9_pmovsr; /* perf monitor overflow status */
        uint32_t c9_pmxevtyper; /* perf monitor event type */
        uint32_t c9_pmuserenr; /* perf monitor user enable */
        uint32_t c9_pminten; /* perf monitor interrupt enables */
        banked_uint32_t c12_vbar; /* secure/nonsecure vector base address register. */
        uint32_t c12_mvbar; /* monitor vector base address register. */
        banked_uint32_t c13_fcse; /* FCSE PID.  */
        banked_uint32_t c13_context; /* Context ID.  */
        banked_uint32_t c13_tls1; /* User RW Thread register.  */
        banked_uint32_t c13_tls2; /* User RO Thread register.  */
        banked_uint32_t c13_tls3; /* Privileged Thread register.  */
        uint32_t c15_cpar; /* XScale Coprocessor Access Register */
        uint32_t c15_ticonfig; /* TI925T configuration byte.  */
        uint32_t c15_i_max; /* Maximum D-cache dirty line index.  */
        uint32_t c15_i_min; /* Minimum D-cache dirty line index.  */
        uint32_t c15_threadid; /* TI debugger thread-ID.  */
        uint32_t c15_config_base_address; /* SCU base address.  */
        uint32_t c15_diagnostic; /* diagnostic register */
        uint32_t c15_power_diagnostic;
        uint32_t c15_power_control; /* power control */
    } cp15;

    struct {
        uint32_t other_sp;
        uint32_t vecbase;
        uint32_t basepri;
        uint32_t control;
        int current_sp;
        int exception;
        int pending_exception;
    } v7m;

    /* Thumb-2 EE state.  */
    uint32_t teecr;
    uint32_t teehbr;

    /* VFP coprocessor state.  */
    struct {
        float64 regs[32];

        uint32_t xregs[16];
        /* We store these fpcsr fields separately for convenience.  */
        int vec_len;
        int vec_stride;

        /* scratch space when Tn are not sufficient.  */
        uint32_t scratch[8];

        /* fp_status is the "normal" fp status. standard_fp_status retains
         * values corresponding to the ARM "Standard FPSCR Value", ie
         * default-NaN, flush-to-zero, round-to-nearest and is used by
         * any operations (generally Neon) which the architecture defines
         * as controlled by the standard FPSCR value rather than the FPSCR.
         *
         * To avoid having to transfer exception bits around, we simply
         * say that the FPSCR cumulative exception flags are the logical
         * OR of the flags in the two fp statuses. This relies on the
         * only thing which needs to read the exception flags being
         * an explicit FPSCR read.
         */
        float_status fp_status;
        float_status standard_fp_status;
    } vfp;
    uint32_t exclusive_addr;
    uint32_t exclusive_val;
    uint32_t exclusive_high;
#if defined(CONFIG_USER_ONLY)
    uint32_t exclusive_test;
    uint32_t exclusive_info;
#endif

    /* iwMMXt coprocessor state.  */
    struct {
        uint64_t regs[16];
        uint64_t val;

        uint32_t cregs[16];
    } iwmmxt;

    /* For mixed endian mode.  */
    bool bswap_code;

#if defined(CONFIG_USER_ONLY)
    /* For usermode syscall translation.  */
    int eabi;
#endif

    CPU_COMMON

    /* These fields after the common ones so they are preserved on reset.  */

    /* Internal CPU feature flags.  */
    uint64_t features;

    void *nvic;
    const struct arm_boot_info *boot_info;
} CPUARMState;

#include "cpu-qom.h"

ARMCPU *cpu_arm_init(const char *cpu_model);
void arm_translate_init(void);
void arm_cpu_register_gdb_regs_for_features(ARMCPU *cpu);
int cpu_arm_exec(CPUARMState *s);
int bank_number(int mode);
void switch_mode(CPUARMState *, int);
uint32_t do_arm_semihosting(CPUARMState *env);

/* you can call this signal handler from your SIGBUS and SIGSEGV
   signal handlers to inform the virtual CPU of exceptions. non zero
   is returned if the signal was handled by the virtual CPU.  */
int cpu_arm_signal_handler(int host_signum, void *pinfo,
                           void *puc);
int cpu_arm_handle_mmu_fault (CPUARMState *env, target_ulong address, int rw,
                              int mmu_idx);
#define cpu_handle_mmu_fault cpu_arm_handle_mmu_fault

#define CPSR_M (0x1f)
#define CPSR_T (1 << 5)
#define CPSR_F (1 << 6)
#define CPSR_I (1 << 7)
#define CPSR_A (1 << 8)
#define CPSR_E (1 << 9)
#define CPSR_IT_2_7 (0xfc00)
#define CPSR_GE (0xf << 16)
#define CPSR_RESERVED (0xf << 20)
#define CPSR_J (1 << 24)
#define CPSR_IT_0_1 (3 << 25)
#define CPSR_Q (1 << 27)
#define CPSR_V (1 << 28)
#define CPSR_C (1 << 29)
#define CPSR_Z (1 << 30)
#define CPSR_N (1 << 31)
#define CPSR_NZCV (CPSR_N | CPSR_Z | CPSR_C | CPSR_V)

#define CPSR_IT (CPSR_IT_0_1 | CPSR_IT_2_7)
#define CACHED_CPSR_BITS (CPSR_T | CPSR_GE | CPSR_IT | CPSR_Q | CPSR_NZCV)
/* Bits writable in user mode.  */
#define CPSR_USER (CPSR_NZCV | CPSR_Q | CPSR_GE)
/* Execution state bits.  MRS read as zero, MSR writes ignored.  */
#define CPSR_EXEC (CPSR_T | CPSR_IT | CPSR_J)

/* Return the current CPSR value.  */
uint32_t cpsr_read(CPUARMState *env);
/* Set the CPSR.  Note that some bits of mask must be all-set or all-clear.  */
void cpsr_write(CPUARMState *env, uint32_t val, uint32_t mask);

/* Return the current xPSR value.  */
static inline uint32_t xpsr_read(CPUARMState *env)
{
    int ZF;
    ZF = (env->ZF == 0);
    return (env->NF & 0x80000000) | (ZF << 30)
        | (env->CF << 29) | ((env->VF & 0x80000000) >> 3) | (env->QF << 27)
        | (env->thumb << 24) | ((env->condexec_bits & 3) << 25)
        | ((env->condexec_bits & 0xfc) << 8)
        | env->v7m.exception;
}

/* Set the xPSR.  Note that some bits of mask must be all-set or all-clear.  */
static inline void xpsr_write(CPUARMState *env, uint32_t val, uint32_t mask)
{
    if (mask & CPSR_NZCV) {
        env->ZF = (~val) & CPSR_Z;
        env->NF = val;
        env->CF = (val >> 29) & 1;
        env->VF = (val << 3) & 0x80000000;
    }
    if (mask & CPSR_Q)
        env->QF = ((val & CPSR_Q) != 0);
    if (mask & (1 << 24))
        env->thumb = ((val & (1 << 24)) != 0);
    if (mask & CPSR_IT_0_1) {
        env->condexec_bits &= ~3;
        env->condexec_bits |= (val >> 25) & 3;
    }
    if (mask & CPSR_IT_2_7) {
        env->condexec_bits &= 3;
        env->condexec_bits |= (val >> 8) & 0xfc;
    }
    if (mask & 0x1ff) {
        env->v7m.exception = val & 0x1ff;
    }
}

/* Return the current FPSCR value.  */
uint32_t vfp_get_fpscr(CPUARMState *env);
void vfp_set_fpscr(CPUARMState *env, uint32_t val);

enum arm_cpu_mode {
  ARM_CPU_MODE_USR = 0x10,
  ARM_CPU_MODE_FIQ = 0x11,
  ARM_CPU_MODE_IRQ = 0x12,
  ARM_CPU_MODE_SVC = 0x13,
  /* NOTE: TrustZone: Changed name of Secure Monitor Mode
   * to "ARM_CPU_MODE_MON" for better clarity. */
  ARM_CPU_MODE_MON = 0x16,
  ARM_CPU_MODE_ABT = 0x17,
  ARM_CPU_MODE_UND = 0x1b,
  ARM_CPU_MODE_SYS = 0x1f
};

/* VFP system registers.  */
#define ARM_VFP_FPSID   0
#define ARM_VFP_FPSCR   1
#define ARM_VFP_MVFR1   6
#define ARM_VFP_MVFR0   7
#define ARM_VFP_FPEXC   8
#define ARM_VFP_FPINST  9
#define ARM_VFP_FPINST2 10

/* iwMMXt coprocessor control registers.  */
#define ARM_IWMMXT_wCID		0
#define ARM_IWMMXT_wCon		1
#define ARM_IWMMXT_wCSSF	2
#define ARM_IWMMXT_wCASF	3
#define ARM_IWMMXT_wCGR0	8
#define ARM_IWMMXT_wCGR1	9
#define ARM_IWMMXT_wCGR2	10
#define ARM_IWMMXT_wCGR3	11

/* If adding a feature bit which corresponds to a Linux ELF
 * HWCAP bit, remember to update the feature-bit-to-hwcap
 * mapping in linux-user/elfload.c:get_elf_hwcap().
 */
enum arm_features {
    ARM_FEATURE_VFP,
    ARM_FEATURE_AUXCR,  /* ARM1026 Auxiliary control register.  */
    ARM_FEATURE_XSCALE, /* Intel XScale extensions.  */
    ARM_FEATURE_IWMMXT, /* Intel iwMMXt extension.  */
    ARM_FEATURE_V6,
    ARM_FEATURE_V6K,
    ARM_FEATURE_V7,
    ARM_FEATURE_THUMB2,
    ARM_FEATURE_MPU,    /* Only has Memory Protection Unit, not full MMU.  */
    ARM_FEATURE_VFP3,
    ARM_FEATURE_VFP_FP16,
    ARM_FEATURE_NEON,
    ARM_FEATURE_THUMB_DIV, /* divide supported in Thumb encoding */
    ARM_FEATURE_M, /* Microcontroller profile.  */
    ARM_FEATURE_OMAPCP, /* OMAP specific CP15 ops handling.  */
    ARM_FEATURE_THUMB2EE,
    ARM_FEATURE_V7MP,    /* v7 Multiprocessing Extensions */
    ARM_FEATURE_V4T,
    ARM_FEATURE_V5,
    ARM_FEATURE_STRONGARM,
    ARM_FEATURE_VAPA, /* cp15 VA to PA lookups */
    ARM_FEATURE_ARM_DIV, /* divide supported in ARM encoding */
    ARM_FEATURE_VFP4, /* VFPv4 (implies that NEON is v2) */
    ARM_FEATURE_GENERIC_TIMER,
    ARM_FEATURE_MVFR, /* Media and VFP Feature Registers 0 and 1 */
    ARM_FEATURE_DUMMY_C15_REGS, /* RAZ/WI all of cp15 crn=15 */
    ARM_FEATURE_CACHE_TEST_CLEAN, /* 926/1026 style test-and-clean ops */
    ARM_FEATURE_CACHE_DIRTY_REG, /* 1136/1176 cache dirty status register */
    ARM_FEATURE_CACHE_BLOCK_OPS, /* v6 optional cache block operations */
    ARM_FEATURE_MPIDR, /* has cp15 MPIDR */
    ARM_FEATURE_PXN, /* has Privileged Execute Never bit */
    ARM_FEATURE_LPAE, /* has Large Physical Address Extension */
    ARM_FEATURE_TRUSTZONE, /* TrustZone Security Extensions. */
};

static inline int arm_feature(CPUARMState *env, int feature)
{
    return (env->features & (1ULL << feature)) != 0;
}

void arm_cpu_list(FILE *f, fprintf_function cpu_fprintf);

/* Interface between CPU and Interrupt controller.  */
void armv7m_nvic_set_pending(void *opaque, int irq);
int armv7m_nvic_acknowledge_irq(void *opaque);
void armv7m_nvic_complete_irq(void *opaque, int irq);

/* Interface for defining coprocessor registers.
 * Registers are defined in tables of arm_cp_reginfo structs
 * which are passed to define_arm_cp_regs().
 */

/* When looking up a coprocessor register we look for it
 * via an integer which encodes all of:
 *  coprocessor number
 *  Crn, Crm, opc1, opc2 fields
 *  32 or 64 bit register (ie is it accessed via MRC/MCR
 *    or via MRRC/MCRR?)
 * We allow 4 bits for opc1 because MRRC/MCRR have a 4 bit field.
 * (In this case crn and opc2 should be zero.)
 *
 * NOTE: TrustZone: Secure world registers have bit[31]==0, normal
 * world register have bit[29]==1.
 *
 * NOTE: TrustZone: We use bit[30] top encode register numbers
 *  for GDB
 */
#define ENCODE_CP_REG(secure, cp, is64, crn, crm, opc1, opc2)   \
    (((secure) << 29) | ((cp) << 16) | ((is64) << 15) | ((crn) << 11) |    \
     ((crm) << 7) | ((opc1) << 3) | (opc2))

#define DECODE_CPREG_SECURE(enc) (((enc) >> 29) & 0x1)

#define GDB_ENCODE_CPREG(secure, cp, is64, crn, crm, opc1, opc2) \
    (0x40000000 | ENCODE_CP_REG(secure, cp, is64, crn, crm, opc1, opc2))

#define GDB_DECODE_CPREG(enc) ((enc) & 0x3FFFFFFF)
#define GDB_IS_CPREG(enc)     ((enc) & 0x40000000)


/* ARMCPRegInfo type field bits. If the SPECIAL bit is set this is a
 * special-behaviour cp reg and bits [15..8] indicate what behaviour
 * it has. Otherwise it is a simple cp reg, where CONST indicates that
 * TCG can assume the value to be constant (ie load at translate time)
 * and 64BIT indicates a 64 bit wide coprocessor register. SUPPRESS_TB_END
 * indicates that the TB should not be ended after a write to this register
 * (the default is that the TB ends after cp writes). OVERRIDE permits
 * a register definition to override a previous definition for the
 * same (cp, is64, crn, crm, opc1, opc2) tuple: either the new or the
 * old must have the OVERRIDE bit set.
 *
 * NOTE: TrustZone: The SECURE, NORMAL, UNBANKED and BANKED bits define
 * the physical (storage) implementation of a register. Access permissions
 * to the register are set implemented independently of the storage
 * implementation by assigning a proper permission level.
 *
 * UNBANKED - Common register implemented as uint{32,64}_t field.
 *            (This is the default we no other SECURE/NORMAL/BANKED flags
 *             are given).
 *
 * SECURE   - Secure-world register implemented as uint{32,64}_t field.
 *
 * NORMAL   - Normal-world register implemented as uint{32,64}_t field.
 *
 * BANKED   - Secure/Normal world banked register implemeneted as
 *            banked_uint{32,64}_t structure. The same reset value is used
 *            for secure and normal world.
 *
 * The define_arm_cp_regs_with_opaque() function resolves the UNBANKED
 * and BANKED flags into two distinct register definitions (with only
 * the SECURE, respectively NORMAL bits set).
 */
#define ARM_CP_SPECIAL 1
#define ARM_CP_CONST 2
#define ARM_CP_64BIT 4
#define ARM_CP_SUPPRESS_TB_END 8
#define ARM_CP_OVERRIDE 16
#define ARM_CP_UNBANKED 0
#define ARM_CP_SECURE   32
#define ARM_CP_NORMAL   64
#define ARM_CP_BANKED   (ARM_CP_SECURE | ARM_CP_NORMAL)
#define ARM_CP_NOGDB    128
#define ARM_CP_NOP (ARM_CP_SPECIAL | (1 << 8))
#define ARM_CP_WFI (ARM_CP_SPECIAL | (2 << 8))
#define ARM_LAST_SPECIAL ARM_CP_WFI
/* Used only as a terminator for ARMCPRegInfo lists */
#define ARM_CP_SENTINEL 0xffff
/* Mask of only the flag bits in a type field */
#define ARM_CP_FLAG_MASK 0xff

/* Return true if cptype is a valid type field. This is used to try to
 * catch errors where the sentinel has been accidentally left off the end
 * of a list of registers.
 */
static inline bool cptype_valid(int cptype)
{
    return ((cptype & ~ARM_CP_FLAG_MASK) == 0)
        || ((cptype & ARM_CP_SPECIAL) &&
            (cptype <= ARM_LAST_SPECIAL));
}

/* Access rights:
 * We define bits for Read and Write access for what rev C of the v7-AR ARM ARM
 * defines as PL0 (user), PL1 (fiq/irq/svc/abt/und/sys, ie privileged), and
 * PL2 (hyp). The other level which has Read and Write bits is Secure PL1
 * (ie any of the privileged modes in Secure state, or Monitor mode).
 * If a register is accessible in one privilege level it's always accessible
 * in higher privilege levels too. Since "Secure PL1" also follows this rule
 * (ie anything visible in PL2 is visible in S-PL1, some things are only
 * visible in S-PL1) but "Secure PL1" is a bit of a mouthful, we bend the
 * terminology a little and call this PL3.
 *
 * If access permissions for a register are more complex than can be
 * described with these bits, then use a laxer set of restrictions, and
 * do the more restrictive/complex check inside a helper function.
 */
#define PL3_R 0x80
#define PL3_W 0x40
#define PL2_R (0x20 | PL3_R)
#define PL2_W (0x10 | PL3_W)
#define PL1_R (0x08 | PL2_R)
#define PL1_W (0x04 | PL2_W)
#define PL0_R (0x02 | PL1_R)
#define PL0_W (0x01 | PL1_W)

#define PL3_RW (PL3_R | PL3_W)
#define PL2_RW (PL2_R | PL2_W)
#define PL1_RW (PL1_R | PL1_W)
#define PL0_RW (PL0_R | PL0_W)

/* Secure configuration register (SCR) */
#define SCR_NS  (1 << 0)
#define SCR_IRQ (1 << 1)
#define SCR_FIQ (1 << 2)
#define SCR_EA  (1 << 3)
#define SCR_FW  (1 << 4)
#define SCR_AW  (1 << 5)
#define SCR_nET (1 << 6)

static inline int arm_current_pl(CPUARMState *env)
{
    uint32_t uncached_mode = (env->uncached_cpsr & 0x1f);

    if (uncached_mode == ARM_CPU_MODE_USR) {
        /* We do not distinguish between secure and normal user mode */
        return 0;

    } else if (uncached_mode == ARM_CPU_MODE_MON) {
        /* Secure monitor mode is unconditionally secure, irrespective
         * of SCR.NS */
        return 3;
    }

    /* We don't currently implement the Virtualization
     * extensions, so PL2 doesn't exist for us.
     *
     * TODO: Properly handle PL2 vs. PL3 selection once Virtualization
     * is implemented.
     */
    return (env->cp15.c1_scr & SCR_NS) ? 1 : 3;
}

static inline int arm_current_secure(CPUARMState *env)
{
    uint32_t uncached_mode = (env->uncached_cpsr & 0x1f);

    /* PL3 (secure privileged) or PL0 (user) and SCR.NS==0 */
    return (uncached_mode == ARM_CPU_MODE_MON) || !(env->cp15.c1_scr & SCR_NS);
}

typedef struct ARMCPRegInfo ARMCPRegInfo;

/* Access functions for coprocessor registers. These should return
 * 0 on success, or one of the EXCP_* constants if access should cause
 * an exception (in which case *value is not written).
 */
typedef int CPReadFn(CPUARMState *env, const ARMCPRegInfo *opaque,
                     uint64_t *value);
typedef int CPWriteFn(CPUARMState *env, const ARMCPRegInfo *opaque,
                      uint64_t value);
/* Hook function for register reset */
typedef void CPResetFn(CPUARMState *env, const ARMCPRegInfo *opaque);

#define CP_ANY 0xff

/* Definition of an ARM coprocessor register */
/*
 * NOTE: TrustZone: We use ARM_CP_SECURE and ARM_CP_NORMAL to register the
 * banked versions of a co-processor register.
 */
struct ARMCPRegInfo {
    /* Name of register (useful mainly for debugging, need not be unique) */
    const char *name;
    /* Location of register: coprocessor number and (crn,crm,opc1,opc2)
     * tuple. Any of crm, opc1 and opc2 may be CP_ANY to indicate a
     * 'wildcard' field -- any value of that field in the MRC/MCR insn
     * will be decoded to this register. The register read and write
     * callbacks will be passed an ARMCPRegInfo with the crn/crm/opc1/opc2
     * used by the program, so it is possible to register a wildcard and
     * then behave differently on read/write if necessary.
     * For 64 bit registers, only crm and opc1 are relevant; crn and opc2
     * must both be zero.
     */
    uint8_t cp;
    uint8_t crn;
    uint8_t crm;
    uint8_t opc1;
    uint8_t opc2;
    /* Register type: ARM_CP_* bits/values */
    int type;
    /* Access rights: PL*_[RW] */
    int access;
    /* The opaque pointer passed to define_arm_cp_regs_with_opaque() when
     * this register was defined: can be used to hand data through to the
     * register read/write functions, since they are passed the ARMCPRegInfo*.
     */
    void *opaque;
    /* Value of this register, if it is ARM_CP_CONST. Otherwise, if
     * fieldoffset is non-zero, the reset value of the register.
     */
    uint64_t resetvalue;
    /* Offset of the field in CPUARMState for this register. This is not
     * needed if either:
     *  1. type is ARM_CP_CONST or one of the ARM_CP_SPECIALs
     *  2. both readfn and writefn are specified
     */
    ptrdiff_t fieldoffset; /* offsetof(CPUARMState, field) */
    /* Function for handling reads of this register. If NULL, then reads
     * will be done by loading from the offset into CPUARMState specified
     * by fieldoffset.
     */
    CPReadFn *readfn;
    /* Function for handling writes of this register. If NULL, then writes
     * will be done by writing to the offset into CPUARMState specified
     * by fieldoffset.
     */
    CPWriteFn *writefn;
    /* Function for resetting the register. If NULL, then reset will be done
     * by writing resetvalue to the field specified in fieldoffset. If
     * fieldoffset is 0 then no reset will be done.
     */
    CPResetFn *resetfn;
};

/* Macros which are lvalues for the field in CPUARMState for the
 * ARMCPRegInfo *ri.
 */
#define CPREG_FIELD32(env, ri) \
    (*(uint32_t *)((char *)(env) + (ri)->fieldoffset))
#define CPREG_FIELD64(env, ri) \
    (*(uint64_t *)((char *)(env) + (ri)->fieldoffset))

#define REGINFO_SENTINEL { .type = ARM_CP_SENTINEL }

/* NOTE: TrustZone: Macros to test for the bank a ARMCPRegInfo
 * structure refers to. */
#define CPREG_IS_SECURE(ri) \
    (((ri)->type & ARM_CP_SECURE) != 0)

/* NOTE: TrustZone: Macro which is an lvalues for banked CP registers
 * in the CPUARMState.
 */
#define CPU_REG_BANKED(env, reg, secure_bank)                   \
    (*((secure_bank) ? &((env)->reg.secure) : &((env)->reg.normal)))

static inline void cpu_set_tls(CPUARMState *env, target_ulong newtls)
{
    int secure = arm_current_secure(env);
    CPU_REG_BANKED(env, cp15.c13_tls2, secure) = newtls;
}

void define_arm_cp_regs_with_opaque(ARMCPU *cpu,
                                    const ARMCPRegInfo *regs, void *opaque);
void define_one_arm_cp_reg_with_opaque(ARMCPU *cpu,
                                       const ARMCPRegInfo *regs, void *opaque);
static inline void define_arm_cp_regs(ARMCPU *cpu, const ARMCPRegInfo *regs)
{
    define_arm_cp_regs_with_opaque(cpu, regs, 0);
}
static inline void define_one_arm_cp_reg(ARMCPU *cpu, const ARMCPRegInfo *regs)
{
    define_one_arm_cp_reg_with_opaque(cpu, regs, 0);
}
/* NOTE: TrustZone: The encoded_cp paramater selects between the normal and
 * the secure world version of a register. No access checking is done here.
 * (See ENCODE_CP_REG macro for more details).
 */
const ARMCPRegInfo *get_arm_cp_reginfo(ARMCPU *cpu, uint32_t encoded_cp);

/* Describes the coprocessor registers of the given CPU as GDB XML target descriptor. */
void arm_cp_describe(ARMCPU *cpu, fprintf_function cp_fprintf, void *cp_stream);

/* CPWriteFn that can be used to implement writes-ignored behaviour */
int arm_cp_write_ignore(CPUARMState *env, const ARMCPRegInfo *ri,
                        uint64_t value);
/* CPReadFn that can be used for read-as-zero behaviour */
int arm_cp_read_zero(CPUARMState *env, const ARMCPRegInfo *ri, uint64_t *value);

static inline bool cp_access_ok(CPUARMState *env,
                                const ARMCPRegInfo *ri, int isread)
{
    return (ri->access >> ((arm_current_pl(env) * 2) + isread)) & 1;
}

/* Does the core conform to the the "MicroController" profile. e.g. Cortex-M3.
   Note the M in older cores (eg. ARM7TDMI) stands for Multiply. These are
   conventional cores (ie. Application or Realtime profile).  */

#define IS_M(env) arm_feature(env, ARM_FEATURE_M)

#define ARM_CPUID_TI915T      0x54029152
#define ARM_CPUID_TI925T      0x54029252

#if defined(CONFIG_USER_ONLY)
#define TARGET_PAGE_BITS 12
#else
/* The ARM MMU allows 1k pages.  */
/* ??? Linux doesn't actually use these, and they're deprecated in recent
   architecture revisions.  Maybe a configure option to disable them.  */
#define TARGET_PAGE_BITS 10
#endif

#define TARGET_PHYS_ADDR_SPACE_BITS 40
#define TARGET_VIRT_ADDR_SPACE_BITS 32

static inline CPUARMState *cpu_init(const char *cpu_model)
{
    ARMCPU *cpu = cpu_arm_init(cpu_model);
    if (cpu) {
        return &cpu->env;
    }
    return NULL;
}

#define cpu_exec cpu_arm_exec
#define cpu_gen_code cpu_arm_gen_code
#define cpu_signal_handler cpu_arm_signal_handler
#define cpu_list arm_cpu_list

<<<<<<< HEAD
/* NOTE: TrustZone: Changed from 9 to 10 to accomodate banked registers */
#define CPU_SAVE_VERSION 10

=======
>>>>>>> ef1b0ae8
/* MMU modes definitions */
#define MMU_MODE0_SUFFIX _kernel       /* Secure privileged modes */
#define MMU_MODE1_SUFFIX _user         /* Secure user mode        */
#define MMU_MODE2_SUFFIX _n_kernel     /* Normal privileged mode  */
#define MMU_MODE3_SUFFIX _n_user       /* Normal user mode        */

/* Secure world MMU modes */
#define MMU_S_BASE_IDX   0
#define MMU_S_KERNEL_IDX (MMU_S_BASE_IDX + 0)
#define MMU_S_USER_IDX   (MMU_S_BASE_IDX + 1)

/* Normal world MMU modes */
#define MMU_N_BASE_IDX   2
#define MMU_N_KERNEL_IDX (MMU_N_BASE_IDX + 0)
#define MMU_N_USER_IDX   (MMU_N_BASE_IDX + 1)

/* NOTE: TrustZone: Use this function to get the current MMU state */
static inline int cpu_mmu_index (CPUARMState *env)
{
    /* Select between user/kernel MMU index */
    int mmu_index = (env->uncached_cpsr & CPSR_M) == ARM_CPU_MODE_USR ? 1 : 0;

    /* Select between normal/secure world MMU index */
    if (!arm_current_secure(env)) {
        /* Currently in secure world */
        mmu_index += MMU_N_BASE_IDX;
    }

    return mmu_index;
}

#if defined(CONFIG_USER_ONLY)
static inline void cpu_clone_regs(CPUARMState *env, target_ulong newsp)
{
    if (newsp)
        env->regs[13] = newsp;
    env->regs[0] = 0;
}

#else

#endif

#include "exec/cpu-all.h"

/* Bit usage in the TB flags field: */
#define ARM_TBFLAG_THUMB_SHIFT      0
#define ARM_TBFLAG_THUMB_MASK       (1 << ARM_TBFLAG_THUMB_SHIFT)
#define ARM_TBFLAG_VECLEN_SHIFT     1
#define ARM_TBFLAG_VECLEN_MASK      (0x7 << ARM_TBFLAG_VECLEN_SHIFT)
#define ARM_TBFLAG_VECSTRIDE_SHIFT  4
#define ARM_TBFLAG_VECSTRIDE_MASK   (0x3 << ARM_TBFLAG_VECSTRIDE_SHIFT)
#define ARM_TBFLAG_PRIV_SHIFT       6
#define ARM_TBFLAG_PRIV_MASK        (1 << ARM_TBFLAG_PRIV_SHIFT)
#define ARM_TBFLAG_VFPEN_SHIFT      7
#define ARM_TBFLAG_VFPEN_MASK       (1 << ARM_TBFLAG_VFPEN_SHIFT)
#define ARM_TBFLAG_CONDEXEC_SHIFT   8
#define ARM_TBFLAG_CONDEXEC_MASK    (0xff << ARM_TBFLAG_CONDEXEC_SHIFT)
#define ARM_TBFLAG_BSWAP_CODE_SHIFT 16
#define ARM_TBFLAG_BSWAP_CODE_MASK  (1 << ARM_TBFLAG_BSWAP_CODE_SHIFT)
#define ARM_TBFLAG_SECURE_SHIFT     17
#define ARM_TBFLAG_SECURE_MASK      (1 << ARM_TBFLAG_SECURE_SHIFT)
#define ARM_TBFLAG_SECURE_CP_SHIFT  18
#define ARM_TBFLAG_SECURE_CP_MASK   (1 << ARM_TBFLAG_SECURE_CP_SHIFT)
/* Bits 31..19 are currently unused. */

/* some convenience accessor macros */
#define ARM_TBFLAG_THUMB(F) \
    (((F) & ARM_TBFLAG_THUMB_MASK) >> ARM_TBFLAG_THUMB_SHIFT)
#define ARM_TBFLAG_VECLEN(F) \
    (((F) & ARM_TBFLAG_VECLEN_MASK) >> ARM_TBFLAG_VECLEN_SHIFT)
#define ARM_TBFLAG_VECSTRIDE(F) \
    (((F) & ARM_TBFLAG_VECSTRIDE_MASK) >> ARM_TBFLAG_VECSTRIDE_SHIFT)
#define ARM_TBFLAG_PRIV(F) \
    (((F) & ARM_TBFLAG_PRIV_MASK) >> ARM_TBFLAG_PRIV_SHIFT)
#define ARM_TBFLAG_VFPEN(F) \
    (((F) & ARM_TBFLAG_VFPEN_MASK) >> ARM_TBFLAG_VFPEN_SHIFT)
#define ARM_TBFLAG_CONDEXEC(F) \
    (((F) & ARM_TBFLAG_CONDEXEC_MASK) >> ARM_TBFLAG_CONDEXEC_SHIFT)
#define ARM_TBFLAG_BSWAP_CODE(F) \
    (((F) & ARM_TBFLAG_BSWAP_CODE_MASK) >> ARM_TBFLAG_BSWAP_CODE_SHIFT)
#define ARM_TBFLAG_SECURE(F) \
    (((F) & ARM_TBFLAG_SECURE_MASK) >> ARM_TBFLAG_SECURE_SHIFT)
#define ARM_TBFLAG_SECURE_CP(F) \
    (((F) & ARM_TBFLAG_SECURE_CP_MASK) >> ARM_TBFLAG_SECURE_CP_SHIFT)

static inline void cpu_get_tb_cpu_state(CPUARMState *env, target_ulong *pc,
                                        target_ulong *cs_base, int *flags)
{
    int privmode;
    *pc = env->regs[15];
    *cs_base = 0;
    *flags = (env->thumb << ARM_TBFLAG_THUMB_SHIFT)
        | (env->vfp.vec_len << ARM_TBFLAG_VECLEN_SHIFT)
        | (env->vfp.vec_stride << ARM_TBFLAG_VECSTRIDE_SHIFT)
        | (env->condexec_bits << ARM_TBFLAG_CONDEXEC_SHIFT)
        | (env->bswap_code << ARM_TBFLAG_BSWAP_CODE_SHIFT);
    if (arm_feature(env, ARM_FEATURE_M)) {
        privmode = !((env->v7m.exception == 0) && (env->v7m.control & 1));
    } else {
        privmode = (env->uncached_cpsr & CPSR_M) != ARM_CPU_MODE_USR;
    }
    if (privmode) {
        *flags |= ARM_TBFLAG_PRIV_MASK;
    }
    /* NOTE: TrustZone: Indicate the active world for the TB */
    if (arm_current_secure(env)) {
        *flags |= ARM_TBFLAG_SECURE_MASK;
    }
    /* NOTE: TrustZone: Indicate the active CP15 bank for the TB
     * (can be different from active world if CPSR.M==MON) */
    if ((env->cp15.c1_scr & SCR_NS) == 0) {
        *flags |= ARM_TBFLAG_SECURE_CP_MASK;
    }
    if (env->vfp.xregs[ARM_VFP_FPEXC] & (1 << 30)) {
        *flags |= ARM_TBFLAG_VFPEN_MASK;
    }
}

static inline bool cpu_has_work(CPUState *cpu)
{
    return cpu->interrupt_request &
        (CPU_INTERRUPT_FIQ | CPU_INTERRUPT_HARD | CPU_INTERRUPT_EXITTB);
}

#include "exec/exec-all.h"

static inline void cpu_pc_from_tb(CPUARMState *env, TranslationBlock *tb)
{
    env->regs[15] = tb->pc;
}

/* Load an instruction and return it in the standard little-endian order */
static inline uint32_t arm_ldl_code(CPUARMState *env, uint32_t addr,
                                    bool do_swap)
{
    uint32_t insn = cpu_ldl_code(env, addr);
    if (do_swap) {
        return bswap32(insn);
    }
    return insn;
}

/* Ditto, for a halfword (Thumb) instruction */
static inline uint16_t arm_lduw_code(CPUARMState *env, uint32_t addr,
                                     bool do_swap)
{
    uint16_t insn = cpu_lduw_code(env, addr);
    if (do_swap) {
        return bswap16(insn);
    }
    return insn;
}

#endif<|MERGE_RESOLUTION|>--- conflicted
+++ resolved
@@ -758,12 +758,9 @@
 #define cpu_signal_handler cpu_arm_signal_handler
 #define cpu_list arm_cpu_list
 
-<<<<<<< HEAD
 /* NOTE: TrustZone: Changed from 9 to 10 to accomodate banked registers */
 #define CPU_SAVE_VERSION 10
 
-=======
->>>>>>> ef1b0ae8
 /* MMU modes definitions */
 #define MMU_MODE0_SUFFIX _kernel       /* Secure privileged modes */
 #define MMU_MODE1_SUFFIX _user         /* Secure user mode        */
