--- conflicted
+++ resolved
@@ -47,18 +47,12 @@
     qemu_put_be32(f, env->cp15.c7_par);
     qemu_put_be32(f, env->cp15.c9_insn);
     qemu_put_be32(f, env->cp15.c9_data);
-<<<<<<< HEAD
-    qemu_put_be32(f, env->cp15.c9_pmcr_data);
-    qemu_put_be32(f, env->cp15.c9_useren);
-    qemu_put_be32(f, env->cp15.c9_inten);
-=======
     qemu_put_be32(f, env->cp15.c9_pmcr);
     qemu_put_be32(f, env->cp15.c9_pmcnten);
     qemu_put_be32(f, env->cp15.c9_pmovsr);
     qemu_put_be32(f, env->cp15.c9_pmxevtyper);
     qemu_put_be32(f, env->cp15.c9_pmuserenr);
     qemu_put_be32(f, env->cp15.c9_pminten);
->>>>>>> c886edfb
     qemu_put_be32(f, env->cp15.c13_fcse);
     qemu_put_be32(f, env->cp15.c13_context);
     qemu_put_be32(f, env->cp15.c13_tls1);
@@ -170,18 +164,12 @@
     env->cp15.c7_par = qemu_get_be32(f);
     env->cp15.c9_insn = qemu_get_be32(f);
     env->cp15.c9_data = qemu_get_be32(f);
-<<<<<<< HEAD
-    env->cp15.c9_pmcr_data = qemu_get_be32(f);
-    env->cp15.c9_useren = qemu_get_be32(f);
-    env->cp15.c9_inten = qemu_get_be32(f);
-=======
     env->cp15.c9_pmcr = qemu_get_be32(f);
     env->cp15.c9_pmcnten = qemu_get_be32(f);
     env->cp15.c9_pmovsr = qemu_get_be32(f);
     env->cp15.c9_pmxevtyper = qemu_get_be32(f);
     env->cp15.c9_pmuserenr = qemu_get_be32(f);
     env->cp15.c9_pminten = qemu_get_be32(f);
->>>>>>> c886edfb
     env->cp15.c13_fcse = qemu_get_be32(f);
     env->cp15.c13_context = qemu_get_be32(f);
     env->cp15.c13_tls1 = qemu_get_be32(f);
